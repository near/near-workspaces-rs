use std::{collections::HashMap, convert::TryInto};

use near_units::{parse_gas, parse_near};
use workspaces::{prelude::*, DevNetwork};
use workspaces::{Account, AccountId, Contract, Network, Worker};

const FT_CONTRACT_FILEPATH: &str = "./examples/res/fungible_token.wasm";

/// Contract id of ref-finance on mainnet.
const REF_FINANCE_ACCOUNT_ID: &str = "v2.ref-finance.near";

/// Pull down the ref-finance contract and deploy it to the sandbox network,
/// initializing it with all data required to run the tests.
async fn create_ref(
    owner: &Account,
    worker: &Worker<impl Network + StatePatcher>,
) -> anyhow::Result<Contract> {
    let mainnet = workspaces::mainnet();
    let ref_finance_id: AccountId = REF_FINANCE_ACCOUNT_ID.parse()?;

    // This will pull down the relevant ref-finance contract from mainnet. We're going
    // to be overriding the initial balance with 1000N instead of what's on mainnet.
    let ref_finance = worker
        .import_contract(&ref_finance_id, &mainnet)
        .with_initial_balance(parse_near!("1000 N"))
        .transact()
        .await?;

    // NOTE: We are not pulling down the contract's data here, so we'll need ot initalize
    // our own set of metadata. This is because the contract's data is too big for the rpc
    // service to pull down (i.e. greater than 50mb).

    owner
        .call(&worker, ref_finance.id(), "new")
        .args_json(serde_json::json!({
            "owner_id": ref_finance.id(),
            "exchange_fee": 4,
            "referral_fee": 1,
        }))?
        .transact()
        .await?;

    owner
<<<<<<< HEAD
        .call(&worker, ref_finance.id(), "storage_deposit")
        .args_json(serde_json::json!({}).to_string().into_bytes())?
=======
        .call(&worker, ref_finance.id().clone(), "storage_deposit")
>>>>>>> 9ea83ab1
        .deposit(parse_near!("30 mN"))
        .transact()
        .await?;

    Ok(ref_finance)
}

/// Pull down the WNear contract from mainnet and initilize it with our own metadata.
async fn create_wnear(
    owner: &Account,
    worker: &Worker<impl Network + StatePatcher>,
) -> anyhow::Result<Contract> {
    let mainnet = workspaces::mainnet();
    let wnear_id: AccountId = "wrap.near".to_string().try_into()?;
    let wnear = worker
        .import_contract(&wnear_id, &mainnet)
        .transact()
        .await?;

    owner
        .call(&worker, wnear.id(), "new")
        .args_json(serde_json::json!({
            "owner_id": owner.id(),
            "total_supply": parse_near!("1,000,000,000 N"),
        }))?
        .transact()
        .await?;

    owner
<<<<<<< HEAD
        .call(&worker, wnear.id(), "storage_deposit")
        .args_json(serde_json::json!({}).to_string().into_bytes())?
=======
        .call(&worker, wnear.id().clone(), "storage_deposit")
>>>>>>> 9ea83ab1
        .deposit(parse_near!("0.008 N"))
        .transact()
        .await?;

    owner
<<<<<<< HEAD
        .call(&worker, wnear.id(), "near_deposit")
        .args_json(serde_json::json!({}).to_string().into_bytes())?
=======
        .call(&worker, wnear.id().clone(), "near_deposit")
>>>>>>> 9ea83ab1
        .deposit(parse_near!("200 N"))
        .transact()
        .await?;

    Ok(wnear)
}

/// Create a liquidity pool on Ref-Finance, registering the tokens we provide it.
/// Add's the amount in `tokens` we set for liquidity. This will return us the
/// pool_id after the pool has been created.
async fn create_pool_with_liquidity(
    worker: &Worker<impl Network>,
    owner: &Account,
    ref_finance: &Contract,
    tokens: HashMap<&AccountId, u128>,
) -> anyhow::Result<u64> {
    let (token_ids, token_amounts): (Vec<String>, Vec<String>) = tokens
        .iter()
        .map(|(id, amount)| (id.to_string(), amount.to_string()))
        .unzip();

    ref_finance
        .call(worker, "extend_whitelisted_tokens")
        .args_json(serde_json::json!({ "tokens": token_ids }))?
        .transact()
        .await?;

    let pool_id: u64 = ref_finance
        .call(worker, "add_simple_pool")
        .args_json(serde_json::json!({
            "tokens": token_ids,
            "fee": 25
        }))?
        .deposit(parse_near!("3 mN"))
        .transact()
        .await?
        .json()?;

    owner
        .call(&worker, ref_finance.id(), "register_tokens")
        .args_json(serde_json::json!({
            "token_ids": token_ids,
        }))?
        .deposit(1)
        .transact()
        .await?;

    deposit_tokens(worker, owner, &ref_finance, tokens).await?;

    owner
        .call(&worker, ref_finance.id(), "add_liquidity")
        .args_json(serde_json::json!({
            "pool_id": pool_id,
            "amounts": token_amounts,
        }))?
        .deposit(parse_near!("1 N"))
        .transact()
        .await?;

    Ok(pool_id)
}

/// Deposit tokens into Ref-Finance
async fn deposit_tokens(
    worker: &Worker<impl Network>,
    owner: &Account,
    ref_finance: &Contract,
    tokens: HashMap<&AccountId, u128>,
) -> anyhow::Result<()> {
    for (contract_id, amount) in tokens {
        ref_finance
            .as_account()
            .call(&worker, contract_id, "storage_deposit")
            .args_json(serde_json::json!({
                "registration_only": true,
            }))?
            .deposit(parse_near!("1 N"))
            .transact()
            .await?;

        owner
            .call(&worker, contract_id, "ft_transfer_call")
            .args_json(serde_json::json!({
                "receiver_id": ref_finance.id(),
                "amount": amount.to_string(),
                "msg": "",
            }))?
            .gas(parse_gas!("200 Tgas") as u64)
            .deposit(1)
            .transact()
            .await?;
    }

    Ok(())
}

/// Create our own custom Fungible Token contract and setup the initial state.
async fn create_custom_ft(
    owner: &Account,
    worker: &Worker<impl DevNetwork>,
) -> anyhow::Result<Contract> {
    let ft: Contract = worker
        .dev_deploy(std::fs::read(FT_CONTRACT_FILEPATH)?)
        .await?;

    // Initialize our FT contract with owner metadata and total supply available
    // to be traded and transfered into other contracts such as Ref-Finance
    ft.call(&worker, "new_default_meta")
        .args_json(serde_json::json!({
            "owner_id": owner.id(),
            "total_supply": parse_near!("1,000,000,000 N").to_string(),
        }))?
        .transact()
        .await?;

    Ok(ft)
}

#[tokio::main]
async fn main() -> anyhow::Result<()> {
    let worker = workspaces::sandbox();
    let owner = worker.root_account();

    ///////////////////////////////////////////////////////////////////////////
    // Stage 1: Deploy relevant contracts such as FT, WNear, and Ref-Finance
    ///////////////////////////////////////////////////////////////////////////

    let ft = create_custom_ft(&owner, &worker).await?;
    let ref_finance = create_ref(&owner, &worker).await?;
    let wnear = create_wnear(&owner, &worker).await?;

    ///////////////////////////////////////////////////////////////////////////
    // Stage 2: create a pool with liquidity and deposit/transfer tokens into
    // them from our contracts such as FT and WNear.
    ///////////////////////////////////////////////////////////////////////////

    let pool_id = create_pool_with_liquidity(
        &worker,
        &owner,
        &ref_finance,
        maplit::hashmap! {
            ft.id() => parse_near!("5 N"),
            wnear.id() => parse_near!("10 N"),
        },
    )
    .await?;
    println!(
        "Created a liquid pool on {} with id {}",
        ref_finance.id(),
        pool_id
    );

    deposit_tokens(
        &worker,
        &owner,
        &ref_finance,
        maplit::hashmap! {
            ft.id() => parse_near!("100 N"),
            wnear.id() => parse_near!("100 N"),
        },
    )
    .await?;

    ///////////////////////////////////////////////////////////////////////////
    // Stage 3: View our deposited/transferred tokens in ref-finance
    ///////////////////////////////////////////////////////////////////////////

    let ft_deposit: String = worker
        .view(
            ref_finance.id(),
            "get_deposit",
            serde_json::json!({
                "account_id": owner.id(),
                "token_id": ft.id(),
            })
            .to_string()
            .into_bytes(),
        )
        .await?
        .json()?;
    println!("Current FT deposit: {}", ft_deposit);
    assert_eq!(ft_deposit, parse_near!("100 N").to_string());

    let wnear_deposit: String = worker
        .view(
            ref_finance.id(),
            "get_deposit",
            serde_json::json!({
                "account_id": owner.id(),
                "token_id": wnear.id(),
            })
            .to_string()
            .into_bytes(),
        )
        .await?
        .json()?;

    println!("Current WNear deposit: {}", wnear_deposit);
    assert_eq!(wnear_deposit, parse_near!("100 N").to_string());

    ///////////////////////////////////////////////////////////////////////////
    // Stage 4: Check how much our expected rate is for swapping and then swap
    ///////////////////////////////////////////////////////////////////////////

    let expected_return: String = worker
        .view(
            ref_finance.id(),
            "get_return",
            serde_json::json!({
                "pool_id": pool_id,
                "token_in": ft.id(),
                "token_out": wnear.id(),
                "amount_in": parse_near!("1 N").to_string(),
            })
            .to_string()
            .into_bytes(),
        )
        .await?
        .json()?;

    println!(
        "Expect return for trading in 1 FT token for WNear: {}",
        expected_return
    );
    assert_eq!(expected_return, "1662497915624478906119726");

    let actual_out = owner
        .call(&worker, ref_finance.id(), "swap")
        .args_json(serde_json::json!({
            "actions": vec![serde_json::json!({
                "pool_id": pool_id,
                "token_in": ft.id(),
                "token_out": wnear.id(),
                "amount_in": parse_near!("1 N").to_string(),
                "min_amount_out": "1",
            })],
        }))?
        .deposit(1)
        .gas(parse_gas!("100 Tgas") as u64)
        .transact()
        .await?;
    let gas_burnt = actual_out.total_gas_burnt;
    let actual_out: String = actual_out.json()?;
    println!(
        "Actual return for trading in 1 FT token for WNear: {}",
        actual_out
    );
    assert_eq!(actual_out, expected_return);
    println!("Gas burnt from swapping: {}", gas_burnt);

    ///////////////////////////////////////////////////////////////////////////
    // Stage 5: See that our swap tokens reflect in our deposits
    ///////////////////////////////////////////////////////////////////////////

    let ft_deposit: String = worker
        .view(
            ref_finance.id(),
            "get_deposit",
            serde_json::json!({
                "account_id": owner.id(),
                "token_id": ft.id(),
            })
            .to_string()
            .into_bytes(),
        )
        .await?
        .json()?;
    println!("New FT deposit after swap: {}", ft_deposit);
    assert_eq!(ft_deposit, parse_near!("99 N").to_string());

    let wnear_deposit: String = ref_finance
        .view(
            &worker,
            "get_deposit",
            serde_json::json!({
                "account_id": owner.id(),
                "token_id": wnear.id(),
            })
            .to_string()
            .into_bytes(),
        )
        .await?
        .json()?;
    println!("New WNear deposit after swap: {}", wnear_deposit);

    Ok(())
}<|MERGE_RESOLUTION|>--- conflicted
+++ resolved
@@ -41,12 +41,7 @@
         .await?;
 
     owner
-<<<<<<< HEAD
         .call(&worker, ref_finance.id(), "storage_deposit")
-        .args_json(serde_json::json!({}).to_string().into_bytes())?
-=======
-        .call(&worker, ref_finance.id().clone(), "storage_deposit")
->>>>>>> 9ea83ab1
         .deposit(parse_near!("30 mN"))
         .transact()
         .await?;
@@ -76,23 +71,13 @@
         .await?;
 
     owner
-<<<<<<< HEAD
         .call(&worker, wnear.id(), "storage_deposit")
-        .args_json(serde_json::json!({}).to_string().into_bytes())?
-=======
-        .call(&worker, wnear.id().clone(), "storage_deposit")
->>>>>>> 9ea83ab1
         .deposit(parse_near!("0.008 N"))
         .transact()
         .await?;
 
     owner
-<<<<<<< HEAD
         .call(&worker, wnear.id(), "near_deposit")
-        .args_json(serde_json::json!({}).to_string().into_bytes())?
-=======
-        .call(&worker, wnear.id().clone(), "near_deposit")
->>>>>>> 9ea83ab1
         .deposit(parse_near!("200 N"))
         .transact()
         .await?;

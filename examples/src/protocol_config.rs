--- conflicted
+++ resolved
@@ -1,27 +1,6 @@
 #[tokio::main]
 async fn main() -> anyhow::Result<()> {
-<<<<<<< HEAD
-    let worker = workspaces::sandbox().await?;
-=======
     let worker = near_workspaces::sandbox().await?;
-    let wasm = std::fs::read(STATUS_MSG_WASM_FILEPATH)?;
-    let contract = worker.dev_deploy(&wasm).await?;
-
-    let outcome = contract
-        .call("set_status")
-        .args_json(serde_json::json!({
-            "message": "hello_world",
-        }))
-        .transact()
-        .await?;
-
-    let block_reference = {
-        let hash = outcome.outcome().block_hash;
-        near_primitives::types::BlockReference::BlockId(near_primitives::types::BlockId::Hash(
-            near_primitives::hash::CryptoHash(hash.0),
-        ))
-    };
->>>>>>> 052b57fc
 
     // NOTE: this API is under the "experimental" flag and no guarantees are given.
     let protocol_config = worker.protocol_config().await?;

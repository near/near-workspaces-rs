<div align="center">

  <h1>NEAR Workspaces (Rust Edition)</h1>

  <p>
    <strong>Rust library for automating workflows and writing tests for NEAR smart contracts. This software is not final, and will likely change.</strong>
  </p>

  <p>
    <a href="https://crates.io/crates/workspaces"><img src="https://img.shields.io/crates/v/workspaces.svg?style=flat-square" alt="Crates.io version" /></a>
    <a href="https://crates.io/crates/workspaces"><img src="https://img.shields.io/crates/d/workspaces.svg?style=flat-square" alt="Download" /></a>
    <a href="https://docs.rs/workspaces"><img src="https://docs.rs/workspaces/badge.svg" alt="Reference Documentation" /></a>
  </p>
</div>

## Release notes
**Release notes and unreleased changes can be found in the [CHANGELOG](CHANGELOG.md)**

## Requirements
- rust v1.56 and up
- MacOS (x86) or Linux (x86) for sandbox tests. Testnet is available regardless

### M1 MacOS
NOTE: Current version of workspaces does not provide support for M1 macbooks, due to some internal upgrades with wasmer. Look at using for workspaces version `0.1.1` for now until we get this settled out or check the progress of it with this [issue](https://github.com/near/workspaces-rs/issues/110).

To be able to use this library on an M1 Mac, we would need to setup rosetta plus our cross compile target:
```
softwareupdate --install-rosetta
rustup default stable-x86_64-apple-darwin
```

### Note about compiling with contract
`workspaces-rs` does not currently support compiling to WASM. So, if we are compiling this library alongside a `wasm32` target such as compiling alongside a NEAR contract, it is best if we put this dependency in `[dev-dependencies]` section to avoid any conflicts.

## Simple Testing Case
A simple test to get us going and familiar with `workspaces` framework. Here, we will be going through the NFT contract and how we can test it with `workspaces-rs`.

### Setup -- Imports
First, we need to declare some imports for convenience.

```rust
// macro allowing us to convert human readable units to workspace units.
use near_units::parse_near;

// macro allowing us to convert args into JSON bytes to be read by the contract.
use serde_json::json;

// Additional convenient imports that allows workspaces to function readily.
use workspaces::prelude::*;
```

<<<<<<< HEAD
We will need to have our pre-compiled WASM contract ahead of time and know its path. In this showcase, we will be pointing to the example's NFT contract:
```rust
const NFT_WASM_FILEPATH: &str = "./examples/res/non_fungible_token.wasm";
```
NOTE: there is an unstable feature that will allow us to compile our projects during testing time as well. Take a look at the feature section [Compiling Contracts During Test Time](#compiling-contracts-during-test-time)

### Setup -- Setting up Sandbox and Deploying NFT Contract

This includes launching our sandbox, loading our wasm file and deploying that wasm file to the sandbox environment.

```rust

#[tokio::main]
async fn main() -> anyhow::Result<()> {
    let worker = workspaces::sandbox();
    let wasm = std::fs::read(NFT_WASM_FILEPATH)?;
    let contract = worker.dev_deploy(&wasm).await?;
```
where
* `anyhow` - A crate that deals with error handling, making it more robust for developers.
* `worker` - Our gateway towards interacting with our sandbox environment.
* `contract`- The deployed contract on sandbox the developer interacts with.
=======
#[tokio::test]
async fn test_deploy_and_view() -> anyhow::Result<()> {
    let worker = workspaces::sandbox().await?;
>>>>>>> b45f4b59

Then we'll go directly into making a call into the contract, and initialize the NFT contract's metadata:
```rust
    let outcome = contract
        .call(&worker, "new_default_meta")
        .args_json(json!({
            "owner_id": contract.id(),
        }))?
        .transact()
        .await?;

    // outcome contains data like logs, receipts and transaction outcomes.
    println!("new_default_meta outcome: {:#?}", outcome);
```

Afterwards, let's mint an NFT via `nft_mint`. This showcases some extra arguments we can supply, such as deposit and gas:

```rust
    let deposit = 10000000000000000000000;
    let outcome = contract
        .call(&worker, "nft_mint")
        .args_json(json!({
            "token_id": "0",
            "token_owner_id": contract.id(),
            "token_metadata": {
                "title": "Olympus Mons",
                "dscription": "Tallest mountain in charted solar system",
                "copies": 1,
            },
        }))?
        .deposit(deposit)
        // nft_mint might consume more than default gas, so supply our own gas value:
        .gas(near_units::parse_gas("300 T"))
        .transact()
        .await?;

    println!("nft_mint outcome: {:#?}", outcome);
```
Then later on, we can view our minted NFT's metadata via our `view` call into `nft_metadata`:
```rust
    let result: serde_json::Value = contract
        .call(&worker, "nft_metadata")
        .view()
        .await?
        .json()?;

    println!("--------------\n{}", result);
    println!("Dev Account ID: {}", contract.id());
    Ok(())
}
```

## Examples
Some further examples can be found in `examples/src/*.rs` to be ran standalone.

To run the above NFT example, execute:
```
cargo run --example nft
```

## Features

### Choosing a network

```rust
<<<<<<< HEAD
#[tokio::main]  // or whatever runtime we want
async fn main() {
=======
#[tokio::main]  # or whatever runtime we want
async fn main() -> anyhow::Result<()> {
>>>>>>> b45f4b59
    // Create a sandboxed environment.
    // NOTE: Each call will create a new sandboxed environment
    let worker = workspaces::sandbox().await?;
    // or for testnet:
    let worker = workspaces::testnet().await?;
}
```

### Helper Functions

Need to make a helper function regardless of whatever Network?

```rust
use workspaces::prelude::*;
use workspaces::{Contract, DevNetwork, Network, Worker};

// Helper function that calls into a contract we give it
async fn call_my_func(worker: Worker<impl Network>, contract: &Contract) -> anyhow::Result<()> {
    // Call into the function `contract_function` with args:
    contract.call(&worker, "contract_function")
        .args_json(serde_json::json!({
            "message": msg,
        })?
        .transact()
        .await?;
    Ok(())
}

// Create a helper function that deploys a specific contract
// NOTE: `dev_deploy` is only available on `DevNetwork`s such sandbox and testnet.
async fn deploy_my_contract(worker: Worker<impl DevNetwork>) -> anyhow::Result<Contract> {
    worker.dev_deploy(&std::fs::read(CONTRACT_FILE)?).await
}
```

### Spooning - Pulling Existing State and Contracts from Mainnet/Testnet
This example will showcase spooning state from a testnet contract into our local sandbox environment.

We will first start with the usual imports:
```rust
use near_units::{parse_gas, parse_near};
use workspaces::network::Sandbox;
use workspaces::prelude::*;
use workspaces::{Account, AccountId, BlockHeight, Contract, Worker};
```

Then specify the contract name from testnet we want to be pulling:
```rust
const CONTRACT_ACCOUNT: &str = "contract_account_name_on_testnet.testnet";
```

Let's also specify a specific block ID referencing back to a specific time. Just in case your contract or the one we're referencing has been changed or updated:

```rust
const BLOCK_HEIGHT: BlockHeight = 12345;
```

Create a function called `pull_contract` which will pull the contracts `.wasm` file from the chain and deploy it onto our local sandbox. We'll have to re-initialize it with all the data to run tests.
```rust
async fn pull_contract(owner: &Account, worker: &Worker<Sandbox>) -> anyhow::Result<Contract> {
    let testnet = workspaces::testnet_archival();
    let contract_id: AccountId = CONTRACT_ACCOUNT.parse()?;
```

This next line will actually pull down the relevant contract from testnet and set an initial balance on it with 1000 NEAR.

Following that we will have to init the contract again with our own metadata. This is because the contract's data is to big for the RPC service to pull down, who's limits are set to 50mb.

```rust

    let contract = worker
        .import_contract(&contract_id, &testnet)
        .initial_balance(parse_near!("1000 N"))
        .block_height(BLOCK_HEIGHT)
        .transact()
        .await?;

    owner
        .call(&worker, contract.id(), "init_method_name")
        .args_json(serde_json::json!({
            "arg1": value1,
            "arg2": value2,
        }))?
        .transact()
        .await?;

    Ok(contract)
}
```

### Time Traveling
`workspaces` testing offers support for forwarding the state of the blockchain to the future. This means contracts which require time sensitive data do not need to sit and wait the same amount of time for blocks on the sandbox to be produced. We can simply just call `worker.fast_forward` to get us further in time:

```rust
#[tokio::test]
async fn test_contract() -> anyhow::Result<()> {
    let worker = workspaces::sandbox().await?;
    let contract = worker.dev_deploy(WASM_BYTES);

    let blocks_to_advance = 10000;
    worker.fast_forward(blocks_to_advance);

    // Now, if "do_something_with_time" will be in the future can act on future time-related state.
    contract.call(&worker, "do_something_with_time")
        .transact()
        .await?;
}
```
For a full example, take a look at [examples/src/fast_forward.rs](https://github.com/near/workspaces-rs/blob/main/examples/src/fast_forward.rs).


### Compiling Contracts During Test Time
Note, this is an unstable feature and will very likely change. To enable it, add the `unstable` feature flag to `workspaces` dependency in `Cargo.toml`:
```toml
[dependencies]
workspaces = { version = "...", features = ["unstable"] }
```
Then, in our tests right before we call into `deploy` or `dev_deploy`, we can compile our projects:
```rust
#[tokio::test]
async fn test_contract() -> anyhow::Result<()> {
    let wasm = workspaces::compile_project("path/to/contract-rs-project").await?;

    let worker = workspaces::sandbox().await?;
    let contract = worker.dev_deploy(&wasm);
    ...
}
```
For a full example, take a look at [workspaces/tests/deploy_project.rs](https://github.com/near/workspaces-rs/blob/main/workspaces/tests/deploy_project.rs).<|MERGE_RESOLUTION|>--- conflicted
+++ resolved
@@ -49,7 +49,6 @@
 use workspaces::prelude::*;
 ```
 
-<<<<<<< HEAD
 We will need to have our pre-compiled WASM contract ahead of time and know its path. In this showcase, we will be pointing to the example's NFT contract:
 ```rust
 const NFT_WASM_FILEPATH: &str = "./examples/res/non_fungible_token.wasm";
@@ -62,9 +61,9 @@
 
 ```rust
 
-#[tokio::main]
-async fn main() -> anyhow::Result<()> {
-    let worker = workspaces::sandbox();
+#[tokio::test]
+async fn test_nft_contract() -> anyhow::Result<()> {
+    let worker = workspaces::sandbox().await?;
     let wasm = std::fs::read(NFT_WASM_FILEPATH)?;
     let contract = worker.dev_deploy(&wasm).await?;
 ```
@@ -72,11 +71,6 @@
 * `anyhow` - A crate that deals with error handling, making it more robust for developers.
 * `worker` - Our gateway towards interacting with our sandbox environment.
 * `contract`- The deployed contract on sandbox the developer interacts with.
-=======
-#[tokio::test]
-async fn test_deploy_and_view() -> anyhow::Result<()> {
-    let worker = workspaces::sandbox().await?;
->>>>>>> b45f4b59
 
 Then we'll go directly into making a call into the contract, and initialize the NFT contract's metadata:
 ```rust
@@ -142,13 +136,8 @@
 ### Choosing a network
 
 ```rust
-<<<<<<< HEAD
 #[tokio::main]  // or whatever runtime we want
-async fn main() {
-=======
-#[tokio::main]  # or whatever runtime we want
 async fn main() -> anyhow::Result<()> {
->>>>>>> b45f4b59
     // Create a sandboxed environment.
     // NOTE: Each call will create a new sandboxed environment
     let worker = workspaces::sandbox().await?;

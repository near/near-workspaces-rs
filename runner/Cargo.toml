[package]
name = "runner"
version = "0.1.0"
edition = "2018"

[dependencies]
runner-macros = { version = "0.1.0", path = "../runner-macros" }

actix = "=0.11.0-beta.2"
actix_derive = "=0.6.0-beta.1"
actix-web = { version = "4.0.0-beta.6", features = [ "openssl" ] }
anyhow = "1.0"
base64 = "0.13"
chrono = "0.4.19"
dirs = "3.0.2"
hex = "0.4.2"
portpicker = "0.1.1"
rand = "0.8.4"
<<<<<<< HEAD
reqwest = { version = "0.11.4", features = ["json"] }
serde = "1.0.126"
serde_json = "1.0.64"
=======
serde = "1.0"
serde_json = "1.0"
>>>>>>> 9dc13d56
tokio = { version = "1", features = ["full"] }
url = { version = "2.2.2", features = ["serde"] }
futures = "0.3.16"

near-crypto = { git = "https://github.com/near/nearcore", rev = "88a9e74d4b99867e417fe199cbd74559fd4fc349" }
near-primitives = { git = "https://github.com/near/nearcore", rev="88a9e74d4b99867e417fe199cbd74559fd4fc349" }
near-jsonrpc-primitives = { git = "https://github.com/near/nearcore", rev="88a9e74d4b99867e417fe199cbd74559fd4fc349" }

near-sandbox-utils = { git = "https://github.com/near/sandbox" }

[dependencies.near-jsonrpc-client]
git = "https://github.com/near/near-jsonrpc-client-rs"
rev = "d3c7a057792f661ba585b575012bf85d954bd327"
features = ["sandbox"]<|MERGE_RESOLUTION|>--- conflicted
+++ resolved
@@ -16,14 +16,9 @@
 hex = "0.4.2"
 portpicker = "0.1.1"
 rand = "0.8.4"
-<<<<<<< HEAD
 reqwest = { version = "0.11.4", features = ["json"] }
-serde = "1.0.126"
-serde_json = "1.0.64"
-=======
 serde = "1.0"
 serde_json = "1.0"
->>>>>>> 9dc13d56
 tokio = { version = "1", features = ["full"] }
 url = { version = "2.2.2", features = ["serde"] }
 futures = "0.3.16"

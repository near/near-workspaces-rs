[package]
name = "test-contract-status-message"
version = "0.0.0"
authors = ["Near Inc <hello@nearprotocol.com>"]
edition = "2018"

[lib]
crate-type = ["cdylib"]

[dependencies]
<<<<<<< HEAD
near-sdk = "=4.0.0"
=======
near-sdk = "4.1.1"
near-contract-standards = "4.1.1"
>>>>>>> 61969d14

[profile.release]
codegen-units = 1
# Tell `rustc` to optimize for small code size.
opt-level = "z"
lto = true
debug = false
panic = "abort"
overflow-checks = true

[workspace]<|MERGE_RESOLUTION|>--- conflicted
+++ resolved
@@ -8,12 +8,7 @@
 crate-type = ["cdylib"]
 
 [dependencies]
-<<<<<<< HEAD
-near-sdk = "=4.0.0"
-=======
 near-sdk = "4.1.1"
-near-contract-standards = "4.1.1"
->>>>>>> 61969d14
 
 [profile.release]
 codegen-units = 1

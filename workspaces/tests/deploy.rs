#![recursion_limit = "256"]
use serde::{Deserialize, Serialize};
use test_log::test;

use workspaces::network::{Sandbox, ValidatorKey};
use workspaces::{pick_unused_port, Worker};

const NFT_WASM_FILEPATH: &str = "../examples/res/non_fungible_token.wasm";
const EXPECTED_NFT_METADATA: &str = r#"{
  "spec": "nft-1.0.0",
  "name": "Example NEAR non-fungible token",
  "symbol": "EXAMPLE",
  "icon": "data:image/svg+xml,%3Csvg xmlns='http://www.w3.org/2000/svg' viewBox='0 0 288 288'%3E%3Cg id='l' data-name='l'%3E%3Cpath d='M187.58,79.81l-30.1,44.69a3.2,3.2,0,0,0,4.75,4.2L191.86,103a1.2,1.2,0,0,1,2,.91v80.46a1.2,1.2,0,0,1-2.12.77L102.18,77.93A15.35,15.35,0,0,0,90.47,72.5H87.34A15.34,15.34,0,0,0,72,87.84V201.16A15.34,15.34,0,0,0,87.34,216.5h0a15.35,15.35,0,0,0,13.08-7.31l30.1-44.69a3.2,3.2,0,0,0-4.75-4.2L96.14,186a1.2,1.2,0,0,1-2-.91V104.61a1.2,1.2,0,0,1,2.12-.77l89.55,107.23a15.35,15.35,0,0,0,11.71,5.43h3.13A15.34,15.34,0,0,0,216,201.16V87.84A15.34,15.34,0,0,0,200.66,72.5h0A15.35,15.35,0,0,0,187.58,79.81Z'/%3E%3C/g%3E%3C/svg%3E",
  "base_uri": null,
  "reference": null,
  "reference_hash": null
}"#;

#[derive(Debug, Eq, PartialEq, Serialize, Deserialize)]
struct NftMetadata {
    spec: String,
    name: String,
    symbol: String,
    icon: String,
    base_uri: Option<String>,
    reference: Option<String>,
    reference_hash: Option<String>,
}

fn expected() -> NftMetadata {
    serde_json::from_str(EXPECTED_NFT_METADATA).unwrap()
}

async fn deploy_and_assert(worker: Worker<Sandbox>) -> anyhow::Result<()> {
    let wasm = std::fs::read(NFT_WASM_FILEPATH)?;
    let contract = worker.dev_deploy(&wasm).await?;

    contract
        .call("new_default_meta")
        .args_json(serde_json::json!({
            "owner_id": contract.id()
        }))
        .transact()
        .await?
        .into_result()?;

    let actual: NftMetadata = contract.view("nft_metadata").await?.json()?;

    assert_eq!(actual, expected());
    Ok(())
}

#[test(tokio::test)]
async fn test_dev_deploy() -> anyhow::Result<()> {
    let worker = workspaces::sandbox().await?;
    deploy_and_assert(worker).await?;
    Ok(())
}

#[test(tokio::test)]
async fn test_manually_spawned_deploy() -> anyhow::Result<()> {
    let rpc_port = pick_unused_port().await?;
    let net_port = pick_unused_port().await?;
    let mut home_dir = std::env::temp_dir();
    home_dir.push(format!("test-sandbox-{}", rpc_port));

    // intialize chain data with supplied home dir
<<<<<<< HEAD
    let output = near_sandbox_utils::init(&home_dir)?.output().await?;

=======
    let output = near_sandbox_utils::init(&home_dir)?
        .wait_with_output()
        .await
        .unwrap();
>>>>>>> 8e194242
    tracing::info!(target: "workspaces-test", "sandbox-init: {:?}", output);

    let mut child = near_sandbox_utils::run(&home_dir, rpc_port, net_port)?;

    // connect to local sandbox node
    let worker = workspaces::sandbox()
        .rpc_addr(&format!("http://localhost:{}", rpc_port))
        .validator_key(ValidatorKey::HomeDir(home_dir))
        .await?;
    deploy_and_assert(worker).await?;

    child.kill().await?;
    Ok(())
}<|MERGE_RESOLUTION|>--- conflicted
+++ resolved
@@ -65,15 +65,10 @@
     home_dir.push(format!("test-sandbox-{}", rpc_port));
 
     // intialize chain data with supplied home dir
-<<<<<<< HEAD
-    let output = near_sandbox_utils::init(&home_dir)?.output().await?;
-
-=======
     let output = near_sandbox_utils::init(&home_dir)?
         .wait_with_output()
         .await
         .unwrap();
->>>>>>> 8e194242
     tracing::info!(target: "workspaces-test", "sandbox-init: {:?}", output);
 
     let mut child = near_sandbox_utils::run(&home_dir, rpc_port, net_port)?;

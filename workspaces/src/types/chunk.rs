use near_account_id::AccountId;
<<<<<<< HEAD
use near_primitives::views::{ChunkHeaderView, ChunkView};
=======
use near_gas::NearGas;
use near_primitives::views::ChunkView;
>>>>>>> 23881207

use crate::types::{Balance, Gas, ShardId};
use crate::{BlockHeight, CryptoHash};

// Chunk object associated to a chunk on chain. This provides info about what
// current state of a chunk is like.
#[derive(Debug, Clone, Eq, PartialEq)]
#[non_exhaustive]
pub struct Chunk {
    pub author: AccountId,
    pub header: ChunkHeader,
}

/// The header belonging to a [`Chunk`]. This is a non-exhaustive list of
/// members belonging to a Chunk, where newer fields can be added in the future.
///
/// NOTE: For maintainability purposes, some items have been excluded. If required,
/// please submit an issue to [workspaces](https://github.com/near/workspaces-rs/issues).
#[derive(Debug, Clone, Eq, PartialEq)]
#[non_exhaustive]
pub struct ChunkHeader {
    pub chunk_hash: CryptoHash,
    pub prev_block_hash: CryptoHash,
    pub height_created: BlockHeight,
    pub height_included: BlockHeight,
    pub shard_id: ShardId,
    pub gas_used: Gas,
    pub gas_limit: Gas,
    pub balance_burnt: Balance,

    pub tx_root: CryptoHash,
    pub outcome_root: CryptoHash,
    pub prev_state_root: CryptoHash,
    pub outgoing_receipts_root: CryptoHash,
    pub encoded_merkle_root: CryptoHash,
    pub encoded_length: u64,
}

impl From<ChunkView> for Chunk {
    fn from(view: ChunkView) -> Self {
        Self {
            author: view.author,
<<<<<<< HEAD
            header: view.header.into(),
        }
    }
}

impl From<ChunkHeaderView> for ChunkHeader {
    fn from(view: ChunkHeaderView) -> Self {
        ChunkHeader {
            chunk_hash: view.chunk_hash.into(),
            prev_block_hash: view.prev_block_hash.into(),
            height_created: view.height_created,
            height_included: view.height_included,
            shard_id: view.shard_id,
            gas_used: view.gas_used,
            gas_limit: view.gas_limit,
            balance_burnt: view.balance_burnt,
=======
            header: ChunkHeader {
                chunk_hash: view.header.chunk_hash.into(),
                prev_block_hash: view.header.prev_block_hash.into(),
                height_created: view.header.height_created,
                height_included: view.header.height_included,
                shard_id: view.header.shard_id,
                gas_used: NearGas::from_gas(view.header.gas_used),
                gas_limit: NearGas::from_gas(view.header.gas_limit),
                balance_burnt: view.header.balance_burnt,
>>>>>>> 23881207

            tx_root: view.tx_root.into(),
            outcome_root: view.outcome_root.into(),
            prev_state_root: view.prev_state_root.into(),
            outgoing_receipts_root: view.outgoing_receipts_root.into(),
            encoded_merkle_root: view.encoded_merkle_root.into(),
            encoded_length: view.encoded_length,
        }
    }
}

impl Chunk {
    /// The hash of the chunk itself.
    pub fn hash(&self) -> &CryptoHash {
        &self.header.chunk_hash
    }

    /// Which specific shard this chunk belongs to.
    pub fn shard_id(&self) -> ShardId {
        self.header.shard_id
    }
}<|MERGE_RESOLUTION|>--- conflicted
+++ resolved
@@ -1,10 +1,6 @@
 use near_account_id::AccountId;
-<<<<<<< HEAD
+use near_gas::NearGas;
 use near_primitives::views::{ChunkHeaderView, ChunkView};
-=======
-use near_gas::NearGas;
-use near_primitives::views::ChunkView;
->>>>>>> 23881207
 
 use crate::types::{Balance, Gas, ShardId};
 use crate::{BlockHeight, CryptoHash};
@@ -47,7 +43,6 @@
     fn from(view: ChunkView) -> Self {
         Self {
             author: view.author,
-<<<<<<< HEAD
             header: view.header.into(),
         }
     }
@@ -61,21 +56,9 @@
             height_created: view.height_created,
             height_included: view.height_included,
             shard_id: view.shard_id,
-            gas_used: view.gas_used,
-            gas_limit: view.gas_limit,
+            gas_used: NearGas::from_gas(view.header.gas_used),
+            gas_limit: NearGas::from_gas(view.header.gas_limit),
             balance_burnt: view.balance_burnt,
-=======
-            header: ChunkHeader {
-                chunk_hash: view.header.chunk_hash.into(),
-                prev_block_hash: view.header.prev_block_hash.into(),
-                height_created: view.header.height_created,
-                height_included: view.header.height_included,
-                shard_id: view.header.shard_id,
-                gas_used: NearGas::from_gas(view.header.gas_used),
-                gas_limit: NearGas::from_gas(view.header.gas_limit),
-                balance_burnt: view.header.balance_burnt,
->>>>>>> 23881207
-
             tx_root: view.tx_root.into(),
             outcome_root: view.outcome_root.into(),
             prev_state_root: view.prev_state_root.into(),

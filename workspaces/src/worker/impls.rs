use crate::network::{AllowDevAccountCreation, NetworkClient, NetworkInfo};
use crate::network::{Info, Sandbox};
use crate::operations::{CallTransaction, Function};
use crate::result::{ExecutionFinalResult, Result};
use crate::rpc::client::Client;
use crate::rpc::patch::{ImportContractTransaction, PatchTransaction};
use crate::rpc::query::{
    GasPrice, Query, QueryChunk, ViewAccessKey, ViewAccessKeyList, ViewAccount, ViewBlock,
    ViewCode, ViewFunction, ViewState,
};
use crate::types::{AccountId, InMemorySigner, NearToken, PublicKey};
use crate::worker::Worker;
use crate::{Account, Network};

#[cfg(feature = "experimental")]
use {
    crate::rpc::query::{ProtocolConfig, StateChanges, StateChangesInBlock},
    crate::CryptoHash,
    near_chain_configs::GenesisConfig,
    near_jsonrpc_primitives::types::{receipts::ReceiptReference, transactions::TransactionInfo},
    near_primitives::{
        types::MaybeBlockId,
        views::{
            validator_stake_view::ValidatorStakeView, FinalExecutionOutcomeWithReceiptView,
            ReceiptView, StateChangesRequestView,
        },
    },
};

impl<T: ?Sized> Clone for Worker<T> {
    fn clone(&self) -> Self {
        Self {
            workspace: self.workspace.clone(),
            tx_callbacks: self.tx_callbacks.clone(),
        }
    }
}

impl<T> AllowDevAccountCreation for Worker<T> where T: AllowDevAccountCreation {}

impl<T> NetworkInfo for Worker<T>
where
    T: NetworkInfo,
{
    fn info(&self) -> &Info {
        self.workspace.info()
    }
}

impl<T> Worker<T>
where
    T: NetworkClient + ?Sized,
{
    pub(crate) fn client(&self) -> &Client {
        self.workspace.client()
    }

    /// Call into a contract's view function. Returns a [`Query`] which allows us
    /// to specify further details like the arguments of the view call, or at what
    /// point in the chain we want to view.
    pub fn view(&self, contract_id: &AccountId, function: &str) -> Query<'_, ViewFunction> {
        self.view_by_function(contract_id, Function::new(function))
    }

    pub(crate) fn view_by_function(
        &self,
        contract_id: &AccountId,
        function: Function,
    ) -> Query<'_, ViewFunction> {
        Query::new(
            self.client(),
            ViewFunction {
                account_id: contract_id.clone(),
                function,
            },
        )
    }

    /// View the WASM code bytes of a contract on the network.
    pub fn view_code(&self, contract_id: &AccountId) -> Query<'_, ViewCode> {
        Query::new(
            self.client(),
            ViewCode {
                account_id: contract_id.clone(),
            },
        )
    }

    /// View the state of a account/contract on the network. This will return the internal
    /// state of the account in the form of a map of key-value pairs; where STATE contains
    /// info on a contract's internal data.
    pub fn view_state(&self, contract_id: &AccountId) -> Query<'_, ViewState> {
        Query::view_state(self.client(), contract_id)
    }

    /// View the block from the network. Supply additional parameters such as [`block_height`]
    /// or [`block_hash`] to get the block.
    ///
    /// [`block_height`]: Query::block_height
    /// [`block_hash`]: Query::block_hash
    pub fn view_block(&self) -> Query<'_, ViewBlock> {
        Query::new(self.client(), ViewBlock)
    }

    /// View the chunk from the network once awaited. Supply additional parameters such as
    /// [`block_hash_and_shard`], [`block_height_and_shard`] or [`chunk_hash`] to get the
    /// chunk at a specific reference point. If none of those are supplied, the default
    /// reference point will be used, which will be the latest block_hash with a shard_id
    /// of 0.
    ///
    /// [`block_hash_and_shard`]: QueryChunk::block_hash_and_shard
    /// [`block_height_and_shard`]: QueryChunk::block_height_and_shard
    /// [`chunk_hash`]: QueryChunk::chunk_hash
    pub fn view_chunk(&self) -> QueryChunk<'_> {
        QueryChunk::new(self.client())
    }

    /// Views the [`AccessKey`] of the account specified by [`AccountId`] associated with
    /// the [`PublicKey`]
    ///
    /// [`AccessKey`]: crate::types::AccessKey
    pub fn view_access_key(&self, id: &AccountId, pk: &PublicKey) -> Query<'_, ViewAccessKey> {
        Query::new(
            self.client(),
            ViewAccessKey {
                account_id: id.clone(),
                public_key: pk.clone(),
            },
        )
    }

    /// Views all the [`AccessKey`]s of the account specified by [`AccountId`]. This will
    /// return a list of [`AccessKey`]s along with the associated [`PublicKey`].
    ///
    /// [`AccessKey`]: crate::types::AccessKey
    pub fn view_access_keys(&self, id: &AccountId) -> Query<'_, ViewAccessKeyList> {
        Query::new(
            self.client(),
            ViewAccessKeyList {
                account_id: id.clone(),
            },
        )
    }

    /// View account details of a specific account on the network.
    pub fn view_account(&self, account_id: &AccountId) -> Query<'_, ViewAccount> {
        Query::new(
            self.client(),
            ViewAccount {
                account_id: account_id.clone(),
            },
        )
    }

    pub fn gas_price(&self) -> Query<'_, GasPrice> {
        Query::new(self.client(), GasPrice)
    }
}

impl<T> Worker<T>
where
    T: NetworkClient + Send + Sync + ?Sized,
{
    /// Transfer tokens from one account to another. The signer is the account
    /// that will be used to send from.
    pub async fn transfer_near(
        &self,
        signer: &InMemorySigner,
        receiver_id: &AccountId,
        amount_yocto: NearToken,
    ) -> Result<ExecutionFinalResult> {
        self.client()
            .transfer_near(signer, receiver_id, amount_yocto)
            .await
            .map(ExecutionFinalResult::from_view)
            .map_err(crate::error::Error::from)
    }

    /// Deletes an account from the network. The beneficiary will receive the balance
    /// of the account deleted.
    pub async fn delete_account(
        &self,
        account_id: &AccountId,
        signer: &InMemorySigner,
        beneficiary_id: &AccountId,
    ) -> Result<ExecutionFinalResult> {
        self.client()
            .delete_account(signer, account_id, beneficiary_id)
            .await
            .map(ExecutionFinalResult::from_view)
            .map_err(crate::error::Error::from)
    }
}

#[cfg(feature = "experimental")]
impl<T> Worker<T>
where
    T: NetworkClient + Send + Sync + ?Sized,
{
<<<<<<< HEAD
    pub fn changes(&self, account_ids: Vec<AccountId>) -> Query<'_, StateChanges> {
        Query::new(
            self.client(),
            StateChanges {
                state_changes: StateChangesRequestView::AccountChanges { account_ids },
            },
        )
    }

    pub fn changes_in_block(&self) -> Query<'_, StateChangesInBlock> {
        Query::new(self.client(), StateChangesInBlock)
    }

    pub fn protocol_config(&self) -> Query<'_, ProtocolConfig> {
        Query::new(self.client(), ProtocolConfig)
    }

    pub async fn genesis_config(&self) -> Result<GenesisConfig> {
        self.client().genesis_config().await
    }

    pub async fn receipt(&self, id: &CryptoHash) -> Result<ReceiptView> {
        self.client()
            .receipt(ReceiptReference {
                receipt_id: near_primitives::hash::CryptoHash(id.0),
            })
            .await
=======
    /// Provides a list of changes in block associated with the given block reference.
    pub async fn changes_in_block(
        &self,
        block_reference: BlockReference,
    ) -> Result<RpcStateChangesInBlockByTypeResponse> {
        self.client().changes_in_block(block_reference).await
    }

    /// Provides a list of changes in block associated with the given block reference and state changes request.
    pub async fn changes(
        &self,
        block_reference: BlockReference,
        state_changes_request: StateChangesRequestView,
    ) -> Result<RpcStateChangesInBlockResponse> {
        self.client()
            .changes(block_reference, state_changes_request)
            .await
    }

    /// Provides a genesis config associated with the network being used.
    pub async fn genesis_config(&self) -> Result<GenesisConfig> {
        self.client().genesis_config().await
    }

    /// Provides a protocol config associated with the given block reference.
    pub async fn protocol_config(
        &self,
        block_reference: BlockReference,
    ) -> Result<ProtocolConfigView> {
        self.client().protocol_config(block_reference).await
    }

    /// Provides a receipt associated with the given receipt reference.
    pub async fn receipt(&self, receipt_reference: ReceiptReference) -> Result<ReceiptView> {
        self.client().receipt(receipt_reference).await
>>>>>>> a6126ec7
    }

    /// Returns the transaction status for a given transaction hash or signed transaction.
    pub async fn tx_status(
        &self,
        hash: CryptoHash,
        account_id: AccountId,
    ) -> Result<FinalExecutionOutcomeWithReceiptView> {
        self.client()
            .tx_status(TransactionInfo::TransactionId {
                hash: near_primitives::hash::CryptoHash(hash.0),
                account_id,
            })
            .await
    }

    /// Provides a list of validators ordered with respect to their stake.
    pub async fn validators_ordered(
        &self,
        block_id: MaybeBlockId,
    ) -> Result<Vec<ValidatorStakeView>> {
        self.client().validators_ordered(block_id).await
    }
}

impl<T> Worker<T>
where
    T: Network + 'static,
{
    /// Call into a contract's change function. Returns a [`CallTransaction`] object
    /// that we will make use to populate the rest of the call details. The [`signer`]
    /// will be used to sign the transaction.
    ///
    /// [`signer`]: crate::types::InMemorySigner
    pub fn call(
        &self,
        signer: &InMemorySigner,
        contract_id: &AccountId,
        function: &str,
    ) -> CallTransaction {
        CallTransaction::new(
            self.clone().coerce(),
            contract_id.to_owned(),
            signer.clone(),
            function,
        )
    }
}

impl Worker<Sandbox> {
    pub fn root_account(&self) -> Result<Account> {
        let signer = self.workspace.root_signer()?;
        Ok(Account::new(signer, self.clone().coerce()))
    }

    /// Import a contract from the the given network, and return us a [`ImportContractTransaction`]
    /// which allows to specify further details, such as being able to import contract data and
    /// how far back in time we wanna grab the contract.
    pub fn import_contract<'a>(
        &self,
        id: &'a AccountId,
        worker: &Worker<impl Network + 'static>,
    ) -> ImportContractTransaction<'a> {
        ImportContractTransaction::new(id, worker.clone().coerce(), self.clone())
    }

    /// Start patching the state of the account specified by the [`AccountId`]. This will create
    /// a [`PatchTransaction`] that will allow us to patch access keys, code, and contract state.
    /// This is similar to functions like [`Account::batch`] where we can perform multiple actions
    /// in one transaction.
    pub fn patch(&self, account_id: &AccountId) -> PatchTransaction {
        PatchTransaction::new(self, account_id.clone())
    }

    /// Patch state into the sandbox network, given a prefix key and value. This will allow us
    /// to set contract state that we have acquired in some manner, where we are able to test
    /// random cases that are hard to come up naturally as state evolves.
    pub async fn patch_state(
        &self,
        contract_id: &AccountId,
        key: &[u8],
        value: &[u8],
    ) -> Result<()> {
        self.workspace.patch_state(contract_id, key, value).await
    }

    /// Fast forward to a point in the future. The delta block height is supplied to tell the
    /// network to advanced a certain amount of blocks. This comes with the advantage only having
    /// to wait a fraction of the time it takes to produce the same number of blocks.
    ///
    /// Estimate as to how long it takes: if our delta_height crosses `X` epochs, then it would
    /// roughly take `X * 5` seconds for the fast forward request to be processed.
    ///
    /// Note: This is not to be confused with speeding up the current in-flight transactions;
    /// the state being forwarded in this case refers to time-related state (the block height, timestamp and epoch).
    pub async fn fast_forward(&self, delta_height: u64) -> Result<()> {
        self.workspace.fast_forward(delta_height).await
    }

    /// The port being used by RPC
    pub fn rpc_port(&self) -> Option<u16> {
        self.workspace.server.rpc_port()
    }

    /// Get the address the client is using to connect to the RPC of the network.
    pub fn rpc_addr(&self) -> String {
        self.workspace.server.rpc_addr()
    }
}<|MERGE_RESOLUTION|>--- conflicted
+++ resolved
@@ -197,7 +197,7 @@
 where
     T: NetworkClient + Send + Sync + ?Sized,
 {
-<<<<<<< HEAD
+    /// Provides a list of changes in block associated with the given block reference.
     pub fn changes(&self, account_ids: Vec<AccountId>) -> Query<'_, StateChanges> {
         Query::new(
             self.client(),
@@ -207,61 +207,28 @@
         )
     }
 
+    /// Provides a list of changes in block associated with the given block reference and state changes request.
     pub fn changes_in_block(&self) -> Query<'_, StateChangesInBlock> {
         Query::new(self.client(), StateChangesInBlock)
     }
 
+    /// Provides a protocol config associated with the given block reference.
     pub fn protocol_config(&self) -> Query<'_, ProtocolConfig> {
         Query::new(self.client(), ProtocolConfig)
     }
 
+    /// Provides a genesis config associated with the network being used.
     pub async fn genesis_config(&self) -> Result<GenesisConfig> {
         self.client().genesis_config().await
     }
 
+    /// Provides a receipt associated with the given receipt reference.
     pub async fn receipt(&self, id: &CryptoHash) -> Result<ReceiptView> {
         self.client()
             .receipt(ReceiptReference {
                 receipt_id: near_primitives::hash::CryptoHash(id.0),
             })
             .await
-=======
-    /// Provides a list of changes in block associated with the given block reference.
-    pub async fn changes_in_block(
-        &self,
-        block_reference: BlockReference,
-    ) -> Result<RpcStateChangesInBlockByTypeResponse> {
-        self.client().changes_in_block(block_reference).await
-    }
-
-    /// Provides a list of changes in block associated with the given block reference and state changes request.
-    pub async fn changes(
-        &self,
-        block_reference: BlockReference,
-        state_changes_request: StateChangesRequestView,
-    ) -> Result<RpcStateChangesInBlockResponse> {
-        self.client()
-            .changes(block_reference, state_changes_request)
-            .await
-    }
-
-    /// Provides a genesis config associated with the network being used.
-    pub async fn genesis_config(&self) -> Result<GenesisConfig> {
-        self.client().genesis_config().await
-    }
-
-    /// Provides a protocol config associated with the given block reference.
-    pub async fn protocol_config(
-        &self,
-        block_reference: BlockReference,
-    ) -> Result<ProtocolConfigView> {
-        self.client().protocol_config(block_reference).await
-    }
-
-    /// Provides a receipt associated with the given receipt reference.
-    pub async fn receipt(&self, receipt_reference: ReceiptReference) -> Result<ReceiptView> {
-        self.client().receipt(receipt_reference).await
->>>>>>> a6126ec7
     }
 
     /// Returns the transaction status for a given transaction hash or signed transaction.

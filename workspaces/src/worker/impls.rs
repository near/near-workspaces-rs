use near_primitives::views::StatusResponse;

use crate::network::{AllowDevAccountCreation, NetworkClient, NetworkInfo};
use crate::network::{Info, Sandbox};
use crate::operations::{CallTransaction, Function};
use crate::result::{ExecutionFinalResult, Result};
use crate::rpc::client::Client;
use crate::rpc::patch::{ImportContractTransaction, PatchTransaction};
use crate::rpc::query::{
    GasPrice, Query, QueryChunk, ViewAccessKey, ViewAccessKeyList, ViewAccount, ViewBlock,
    ViewCode, ViewFunction, ViewState,
};
use crate::types::{AccountId, InMemorySigner, NearToken, PublicKey};
use crate::worker::Worker;
use crate::{Account, Network};

#[cfg(feature = "experimental")]
use {
    near_chain_configs::{GenesisConfig, ProtocolConfigView},
    near_jsonrpc_primitives::types::{
        changes::{RpcStateChangesInBlockByTypeResponse, RpcStateChangesInBlockResponse},
        receipts::ReceiptReference,
        transactions::TransactionInfo,
    },
    near_primitives::{
        types::{BlockReference, MaybeBlockId},
        views::{
            validator_stake_view::ValidatorStakeView, FinalExecutionOutcomeWithReceiptView,
            ReceiptView, StateChangesRequestView,
        },
    },
};

impl<T: ?Sized> Clone for Worker<T> {
    fn clone(&self) -> Self {
        Self {
            workspace: self.workspace.clone(),
            tx_callbacks: self.tx_callbacks.clone(),
        }
    }
}

impl<T> AllowDevAccountCreation for Worker<T> where T: AllowDevAccountCreation {}

impl<T> NetworkInfo for Worker<T>
where
    T: NetworkInfo,
{
    fn info(&self) -> &Info {
        self.workspace.info()
    }
}

impl<T> Worker<T>
where
    T: NetworkClient + ?Sized,
{
    pub(crate) fn client(&self) -> &Client {
        self.workspace.client()
    }

    /// Call into a contract's view function. Returns a [`Query`] which allows us
    /// to specify further details like the arguments of the view call, or at what
    /// point in the chain we want to view.
    pub fn view(&self, contract_id: &AccountId, function: &str) -> Query<'_, ViewFunction> {
        self.view_by_function(contract_id, Function::new(function))
    }

    pub(crate) fn view_by_function(
        &self,
        contract_id: &AccountId,
        function: Function,
    ) -> Query<'_, ViewFunction> {
        Query::new(
            self.client(),
            ViewFunction {
                account_id: contract_id.clone(),
                function,
            },
        )
    }

    /// View the WASM code bytes of a contract on the network.
    pub fn view_code(&self, contract_id: &AccountId) -> Query<'_, ViewCode> {
        Query::new(
            self.client(),
            ViewCode {
                account_id: contract_id.clone(),
            },
        )
    }

    /// View the state of a account/contract on the network. This will return the internal
    /// state of the account in the form of a map of key-value pairs; where STATE contains
    /// info on a contract's internal data.
    pub fn view_state(&self, contract_id: &AccountId) -> Query<'_, ViewState> {
        Query::view_state(self.client(), contract_id)
    }

    /// View the block from the network. Supply additional parameters such as [`block_height`]
    /// or [`block_hash`] to get the block.
    ///
    /// [`block_height`]: Query::block_height
    /// [`block_hash`]: Query::block_hash
    pub fn view_block(&self) -> Query<'_, ViewBlock> {
        Query::new(self.client(), ViewBlock)
    }

    /// View the chunk from the network once awaited. Supply additional parameters such as
    /// [`block_hash_and_shard`], [`block_height_and_shard`] or [`chunk_hash`] to get the
    /// chunk at a specific reference point. If none of those are supplied, the default
    /// reference point will be used, which will be the latest block_hash with a shard_id
    /// of 0.
    ///
    /// [`block_hash_and_shard`]: QueryChunk::block_hash_and_shard
    /// [`block_height_and_shard`]: QueryChunk::block_height_and_shard
    /// [`chunk_hash`]: QueryChunk::chunk_hash
    pub fn view_chunk(&self) -> QueryChunk<'_> {
        QueryChunk::new(self.client())
    }

    /// Views the [`AccessKey`] of the account specified by [`AccountId`] associated with
    /// the [`PublicKey`]
    ///
    /// [`AccessKey`]: crate::types::AccessKey
    pub fn view_access_key(&self, id: &AccountId, pk: &PublicKey) -> Query<'_, ViewAccessKey> {
        Query::new(
            self.client(),
            ViewAccessKey {
                account_id: id.clone(),
                public_key: pk.clone(),
            },
        )
    }

    /// Views all the [`AccessKey`]s of the account specified by [`AccountId`]. This will
    /// return a list of [`AccessKey`]s along with the associated [`PublicKey`].
    ///
    /// [`AccessKey`]: crate::types::AccessKey
    pub fn view_access_keys(&self, id: &AccountId) -> Query<'_, ViewAccessKeyList> {
        Query::new(
            self.client(),
            ViewAccessKeyList {
                account_id: id.clone(),
            },
        )
    }

    /// View account details of a specific account on the network.
    pub fn view_account(&self, account_id: &AccountId) -> Query<'_, ViewAccount> {
        Query::new(
            self.client(),
            ViewAccount {
                account_id: account_id.clone(),
            },
        )
    }

    pub fn gas_price(&self) -> Query<'_, GasPrice> {
        Query::new(self.client(), GasPrice)
    }
}

impl<T> Worker<T>
where
    T: NetworkClient + Send + Sync + ?Sized,
{
    /// Transfer tokens from one account to another. The signer is the account
    /// that will be used to send from.
    pub async fn transfer_near(
        &self,
        signer: &InMemorySigner,
        receiver_id: &AccountId,
        amount_yocto: NearToken,
    ) -> Result<ExecutionFinalResult> {
        self.client()
            .transfer_near(signer, receiver_id, amount_yocto)
            .await
            .map(ExecutionFinalResult::from_view)
            .map_err(crate::error::Error::from)
    }

    /// Deletes an account from the network. The beneficiary will receive the balance
    /// of the account deleted.
    pub async fn delete_account(
        &self,
        account_id: &AccountId,
        signer: &InMemorySigner,
        beneficiary_id: &AccountId,
    ) -> Result<ExecutionFinalResult> {
        self.client()
            .delete_account(signer, account_id, beneficiary_id)
            .await
            .map(ExecutionFinalResult::from_view)
            .map_err(crate::error::Error::from)
    }
<<<<<<< HEAD

    /// View account details of a specific account on the network.
    pub fn view_account(&self, account_id: &AccountId) -> Query<'_, ViewAccount> {
        Query::new(
            self.client(),
            ViewAccount {
                account_id: account_id.clone(),
            },
        )
    }

    pub fn gas_price(&self) -> Query<'_, GasPrice> {
        Query::new(self.client(), GasPrice)
    }

    /// Returns the status of the network.
    ///
    /// TODO: Remove `unstable` feature flag once [`StatusResponse`] is stable.
    /// See here: https://github.com/near/nearcore/blob/27901ccce9c2300f9fe934f152493a95e05af316/core/primitives/src/views.rs#L678
    #[cfg(feature = "unstable")]
    pub async fn status(&self) -> Result<StatusResponse> {
        self.client().status().await
    }
=======
>>>>>>> 51e0ead8
}

#[cfg(feature = "experimental")]
impl<T> Worker<T>
where
    T: NetworkClient + Send + Sync + ?Sized,
{
    /// Provides a list of changes in block associated with the given block reference.
    pub async fn changes_in_block(
        &self,
        block_reference: BlockReference,
    ) -> Result<RpcStateChangesInBlockByTypeResponse> {
        self.client().changes_in_block(block_reference).await
    }

    /// Provides a list of changes in block associated with the given block reference and state changes request.
    pub async fn changes(
        &self,
        block_reference: BlockReference,
        state_changes_request: StateChangesRequestView,
    ) -> Result<RpcStateChangesInBlockResponse> {
        self.client()
            .changes(block_reference, state_changes_request)
            .await
    }

    /// Provides a genesis config associated with the network being used.
    pub async fn genesis_config(&self) -> Result<GenesisConfig> {
        self.client().genesis_config().await
    }

    /// Provides a protocol config associated with the given block reference.
    pub async fn protocol_config(
        &self,
        block_reference: BlockReference,
    ) -> Result<ProtocolConfigView> {
        self.client().protocol_config(block_reference).await
    }

    /// Provides a receipt associated with the given receipt reference.
    pub async fn receipt(&self, receipt_reference: ReceiptReference) -> Result<ReceiptView> {
        self.client().receipt(receipt_reference).await
    }

    /// Returns the transaction status for a given transaction hash or signed transaction.
    pub async fn tx_status(
        &self,
        transaction_info: TransactionInfo,
    ) -> Result<FinalExecutionOutcomeWithReceiptView> {
        self.client().tx_status(transaction_info).await
    }

    /// Provides a list of validators ordered with respect to their stake.
    pub async fn validators_ordered(
        &self,
        block_id: MaybeBlockId,
    ) -> Result<Vec<ValidatorStakeView>> {
        self.client().validators_ordered(block_id).await
    }
}

impl<T> Worker<T>
where
    T: Network + 'static,
{
    /// Call into a contract's change function. Returns a [`CallTransaction`] object
    /// that we will make use to populate the rest of the call details. The [`signer`]
    /// will be used to sign the transaction.
    ///
    /// [`signer`]: crate::types::InMemorySigner
    pub fn call(
        &self,
        signer: &InMemorySigner,
        contract_id: &AccountId,
        function: &str,
    ) -> CallTransaction {
        CallTransaction::new(
            self.clone().coerce(),
            contract_id.to_owned(),
            signer.clone(),
            function,
        )
    }
}

impl Worker<Sandbox> {
    pub fn root_account(&self) -> Result<Account> {
        let signer = self.workspace.root_signer()?;
        Ok(Account::new(signer, self.clone().coerce()))
    }

    /// Import a contract from the the given network, and return us a [`ImportContractTransaction`]
    /// which allows to specify further details, such as being able to import contract data and
    /// how far back in time we wanna grab the contract.
    pub fn import_contract<'a>(
        &self,
        id: &'a AccountId,
        worker: &Worker<impl Network + 'static>,
    ) -> ImportContractTransaction<'a> {
        ImportContractTransaction::new(id, worker.clone().coerce(), self.clone())
    }

    /// Start patching the state of the account specified by the [`AccountId`]. This will create
    /// a [`PatchTransaction`] that will allow us to patch access keys, code, and contract state.
    /// This is similar to functions like [`Account::batch`] where we can perform multiple actions
    /// in one transaction.
    pub fn patch(&self, account_id: &AccountId) -> PatchTransaction {
        PatchTransaction::new(self, account_id.clone())
    }

    /// Patch state into the sandbox network, given a prefix key and value. This will allow us
    /// to set contract state that we have acquired in some manner, where we are able to test
    /// random cases that are hard to come up naturally as state evolves.
    pub async fn patch_state(
        &self,
        contract_id: &AccountId,
        key: &[u8],
        value: &[u8],
    ) -> Result<()> {
        self.workspace.patch_state(contract_id, key, value).await
    }

    /// Fast forward to a point in the future. The delta block height is supplied to tell the
    /// network to advanced a certain amount of blocks. This comes with the advantage only having
    /// to wait a fraction of the time it takes to produce the same number of blocks.
    ///
    /// Estimate as to how long it takes: if our delta_height crosses `X` epochs, then it would
    /// roughly take `X * 5` seconds for the fast forward request to be processed.
    ///
    /// Note: This is not to be confused with speeding up the current in-flight transactions;
    /// the state being forwarded in this case refers to time-related state (the block height, timestamp and epoch).
    pub async fn fast_forward(&self, delta_height: u64) -> Result<()> {
        self.workspace.fast_forward(delta_height).await
    }

    /// The port being used by RPC
    pub fn rpc_port(&self) -> Option<u16> {
        self.workspace.server.rpc_port()
    }

    /// Get the address the client is using to connect to the RPC of the network.
    pub fn rpc_addr(&self) -> String {
        self.workspace.server.rpc_addr()
    }
}<|MERGE_RESOLUTION|>--- conflicted
+++ resolved
@@ -194,22 +194,7 @@
             .map(ExecutionFinalResult::from_view)
             .map_err(crate::error::Error::from)
     }
-<<<<<<< HEAD
-
-    /// View account details of a specific account on the network.
-    pub fn view_account(&self, account_id: &AccountId) -> Query<'_, ViewAccount> {
-        Query::new(
-            self.client(),
-            ViewAccount {
-                account_id: account_id.clone(),
-            },
-        )
-    }
-
-    pub fn gas_price(&self) -> Query<'_, GasPrice> {
-        Query::new(self.client(), GasPrice)
-    }
-
+    
     /// Returns the status of the network.
     ///
     /// TODO: Remove `unstable` feature flag once [`StatusResponse`] is stable.
@@ -218,8 +203,6 @@
     pub async fn status(&self) -> Result<StatusResponse> {
         self.client().status().await
     }
-=======
->>>>>>> 51e0ead8
 }
 
 #[cfg(feature = "experimental")]

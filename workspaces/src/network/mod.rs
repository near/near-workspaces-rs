mod account;
mod block;
mod info;
mod mainnet;
pub mod result;
mod sandbox;
mod server;
mod testnet;

pub mod transaction;

use async_trait::async_trait;

use near_jsonrpc_client::methods::sandbox_fast_forward::RpcSandboxFastForwardRequest;
use near_jsonrpc_client::methods::sandbox_patch_state::RpcSandboxPatchStateRequest;
use near_primitives::state_record::StateRecord;

pub(crate) use crate::network::info::Info;
use crate::rpc::client::Client;
use crate::rpc::patch::ImportContractTransaction;
use crate::types::{AccountId, KeyType, SecretKey};
use crate::Worker;

pub use crate::network::account::{Account, AccountDetails, Contract};
pub use crate::network::block::Block;
pub use crate::network::mainnet::Mainnet;
pub use crate::network::result::{CallExecution, CallExecutionDetails, ViewResultDetails};
pub use crate::network::sandbox::Sandbox;
pub use crate::network::testnet::Testnet;

pub(crate) const DEV_ACCOUNT_SEED: &str = "testificate";

pub trait NetworkClient {
    fn client(&self) -> &Client;
}

pub trait NetworkInfo {
    fn info(&self) -> &Info;
}

#[async_trait]
pub trait TopLevelAccountCreator {
    async fn create_tla(
        &self,
        id: AccountId,
        sk: SecretKey,
    ) -> anyhow::Result<CallExecution<Account>>;

    async fn create_tla_and_deploy(
        &self,
        id: AccountId,
        sk: SecretKey,
        wasm: &[u8],
    ) -> anyhow::Result<CallExecution<Contract>>;
}

// NOTE: Not all networks/runtimes will have the ability to be able to do dev_deploy.
// This trait acts as segmented boundary for only specific networks such as sandbox and testnet.
pub trait AllowDevAccountCreation {}

#[async_trait]
pub trait DevAccountDeployer {
    async fn dev_generate(&self) -> (AccountId, SecretKey);
    async fn dev_create_account(&self) -> anyhow::Result<Account>;
    async fn dev_deploy(&self, wasm: &[u8]) -> anyhow::Result<Contract>;
}

#[async_trait]
impl<T> DevAccountDeployer for T
where
    T: TopLevelAccountCreator + NetworkInfo + AllowDevAccountCreation + Send + Sync,
{
    async fn dev_generate(&self) -> (AccountId, SecretKey) {
        let id = crate::rpc::tool::random_account_id();
        let sk = SecretKey::from_seed(KeyType::ED25519, DEV_ACCOUNT_SEED);

        let mut savepath = self.info().keystore_path.clone();

        // TODO: potentially make this into the async version:
        std::fs::create_dir_all(savepath.clone()).unwrap();

        savepath = savepath.join(id.to_string());
        savepath.set_extension("json");
        crate::rpc::tool::write_cred_to_file(&savepath, id.clone(), sk.clone());

        (id, sk)
    }

    async fn dev_create_account(&self) -> anyhow::Result<Account> {
        let (id, sk) = self.dev_generate().await;
        let account = self.create_tla(id.clone(), sk).await?;
        account.into()
    }

    async fn dev_deploy(&self, wasm: &[u8]) -> anyhow::Result<Contract> {
        let (id, sk) = self.dev_generate().await;
        let contract = self.create_tla_and_deploy(id.clone(), sk, wasm).await?;
        contract.into()
    }
}

pub trait AllowStatePatching {}

#[async_trait]
pub trait StatePatcher {
    async fn patch_state(
        &self,
        contract_id: &AccountId,
        key: &[u8],
        value: &[u8],
    ) -> anyhow::Result<()>;

    fn import_contract<'a, 'b>(
        &'b self,
        id: &AccountId,
        worker: &'a Worker<impl Network>,
<<<<<<< HEAD
    ) -> ImportContractBuilder<'a, 'b>;

    async fn fast_forward(&self, delta_height: u64) -> anyhow::Result<()>;
=======
    ) -> ImportContractTransaction<'a, 'b>;
>>>>>>> af2e8a87
}

#[async_trait]
impl<T> StatePatcher for T
where
    T: AllowStatePatching + NetworkClient + Send + Sync,
{
    async fn patch_state(
        &self,
        contract_id: &AccountId,
        key: &[u8],
        value: &[u8],
    ) -> anyhow::Result<()> {
        let state = StateRecord::Data {
            account_id: contract_id.to_owned(),
            data_key: key.to_vec(),
            value: value.to_vec(),
        };
        let records = vec![state];

        // NOTE: RpcSandboxPatchStateResponse is an empty struct with no fields, so don't do anything with it:
        let _patch_resp = self
            .client()
            .query(&RpcSandboxPatchStateRequest { records })
            .await
            .map_err(|err| anyhow::anyhow!("Failed to patch state: {:?}", err))?;

        Ok(())
    }

    fn import_contract<'a, 'b>(
        &'b self,
        id: &AccountId,
        worker: &'a Worker<impl Network>,
    ) -> ImportContractTransaction<'a, 'b> {
        ImportContractTransaction::new(id.to_owned(), worker.client(), self.client())
    }

    async fn fast_forward(&self, delta_height: u64) -> anyhow::Result<()> {
        // NOTE: RpcSandboxFastForwardResponse is an empty struct with no fields, so don't do anything with it:
        let _forward_resp = self
            .client()
            // TODO: replace this with the `query` variant when RpcSandboxFastForwardRequest impls Debug
            .query_nolog(&RpcSandboxFastForwardRequest { delta_height })
            .await
            .map_err(|err| anyhow::anyhow!("Failed to fast forward: {:?}", err))?;

        Ok(())
    }
}

pub trait Network: TopLevelAccountCreator + NetworkInfo + NetworkClient + Send + Sync {}

impl<T> Network for T where T: TopLevelAccountCreator + NetworkInfo + NetworkClient + Send + Sync {}

/// DevNetwork is a Network that can call into `dev_create` and `dev_deploy` to create developer accounts.
pub trait DevNetwork: AllowDevAccountCreation + Network {}

// Implemented by default if we have `AllowDevAccountCreation`
impl<T> DevNetwork for T where T: AllowDevAccountCreation + Network {}<|MERGE_RESOLUTION|>--- conflicted
+++ resolved
@@ -114,13 +114,9 @@
         &'b self,
         id: &AccountId,
         worker: &'a Worker<impl Network>,
-<<<<<<< HEAD
-    ) -> ImportContractBuilder<'a, 'b>;
-
+    ) -> ImportContractTransaction<'a, 'b>;
+  
     async fn fast_forward(&self, delta_height: u64) -> anyhow::Result<()>;
-=======
-    ) -> ImportContractTransaction<'a, 'b>;
->>>>>>> af2e8a87
 }
 
 #[async_trait]

--- conflicted
+++ resolved
@@ -83,66 +83,7 @@
     }
 }
 
-<<<<<<< HEAD
-pub trait Network: TopLevelAccountCreator + NetworkInfo + NetworkClient + Send + Sync {}
-=======
-pub trait AllowStatePatching {}
-
-#[async_trait]
-pub trait StatePatcher {
-    async fn patch_state(
-        &self,
-        contract_id: &AccountId,
-        key: &[u8],
-        value: &[u8],
-    ) -> anyhow::Result<()>;
-
-    fn import_contract<'a, 'b>(
-        &'b self,
-        id: &AccountId,
-        worker: &'a Worker<impl Network>,
-    ) -> ImportContractTransaction<'a, 'b>;
-}
-
-#[async_trait]
-impl<T> StatePatcher for T
-where
-    T: AllowStatePatching + NetworkClient + Send + Sync,
-{
-    async fn patch_state(
-        &self,
-        contract_id: &AccountId,
-        key: &[u8],
-        value: &[u8],
-    ) -> anyhow::Result<()> {
-        let state = StateRecord::Data {
-            account_id: contract_id.to_owned(),
-            data_key: key.to_vec(),
-            value: value.to_vec(),
-        };
-        let records = vec![state];
-
-        // NOTE: RpcSandboxPatchStateResponse is an empty struct with no fields, so don't do anything with it:
-        let _patch_resp = self
-            .client()
-            .query(&RpcSandboxPatchStateRequest { records })
-            .await
-            .map_err(|err| anyhow::anyhow!("Failed to patch state: {:?}", err))?;
-
-        Ok(())
-    }
-
-    fn import_contract<'a, 'b>(
-        &'b self,
-        id: &AccountId,
-        worker: &'a Worker<impl Network>,
-    ) -> ImportContractTransaction<'a, 'b> {
-        ImportContractTransaction::new(id.to_owned(), worker.client(), self.client())
-    }
-}
-
 pub trait Network: NetworkInfo + NetworkClient + Send + Sync {}
->>>>>>> ee3e530b
 
 impl<T> Network for T where T: NetworkInfo + NetworkClient + Send + Sync {}
 

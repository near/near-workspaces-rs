--- conflicted
+++ resolved
@@ -22,13 +22,8 @@
 }
 
 impl Mainnet {
-<<<<<<< HEAD
     pub(crate) async fn new() -> Result<Self> {
-        let client = Client::new(RPC_URL.into());
-=======
-    pub(crate) async fn new() -> anyhow::Result<Self> {
         let client = Client::new(RPC_URL);
->>>>>>> aed7aa59
         client.wait_for_rpc().await?;
 
         Ok(Self {
@@ -42,13 +37,8 @@
         })
     }
 
-<<<<<<< HEAD
     pub(crate) async fn archival() -> Result<Self> {
-        let client = Client::new(ARCHIVAL_URL.into());
-=======
-    pub(crate) async fn archival() -> anyhow::Result<Self> {
         let client = Client::new(ARCHIVAL_URL);
->>>>>>> aed7aa59
         client.wait_for_rpc().await?;
 
         Ok(Self {

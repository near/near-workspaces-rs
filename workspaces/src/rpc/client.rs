--- conflicted
+++ resolved
@@ -477,12 +477,8 @@
     signer: &InMemorySigner,
     receiver_id: &AccountId,
     actions: Vec<Action>,
-<<<<<<< HEAD
 ) -> Result<FinalExecutionOutcomeView, RpcError> {
-=======
-) -> anyhow::Result<FinalExecutionOutcomeView> {
     let signer = signer.inner();
->>>>>>> aed7aa59
     send_tx_and_retry(client, || async {
         let (AccessKeyView { nonce, .. }, block_hash) =
             access_key(client, signer.account_id.clone(), signer.public_key()).await?;

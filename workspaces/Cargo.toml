--- conflicted
+++ resolved
@@ -26,21 +26,12 @@
 tracing = "0.1"
 url = { version = "2.2.2", features = ["serde"] }
 
-<<<<<<< HEAD
-near-account-id = "0.5"
-near-crypto = "0.5"
-near-primitives = "0.5"
-near-jsonrpc-primitives = "0.5"
-near-jsonrpc-client = { version = "0.1", features = ["sandbox"] }
-near-sandbox-utils = "0.1.2"
-=======
 near-account-id = "0.12.0"
 near-crypto = "0.12.0"
 near-primitives = "0.12.0"
 near-jsonrpc-primitives = "0.12.0"
 near-jsonrpc-client = { version = "0.3.0", features = ["sandbox"] }
-near-sandbox-utils = "0.1.1"
->>>>>>> 5effb03c
+near-sandbox-utils = "0.1.2"
 
 [build-dependencies]
 near-sandbox-utils = "0.1.2"

--- conflicted
+++ resolved
@@ -35,21 +35,12 @@
 near-token = { version = "0.2.0", features = ["serde"] }
 near-sdk = { version = "5.2.0", optional = true }
 near-account-id = "1.0.0"
-<<<<<<< HEAD
 near-crypto = "0.23.0"
 near-primitives = "0.23.0"
 near-jsonrpc-primitives = "0.23.0"
 near-jsonrpc-client = { version = "0.10.1", features = ["sandbox"] }
 near-sandbox-utils = "0.8.0"
 near-chain-configs = { version = "0.23.0", optional = true }
-=======
-near-crypto = "0.20.0"
-near-primitives = "0.20.0"
-near-jsonrpc-primitives = "0.20.0"
-near-jsonrpc-client = { version = "0.8", features = ["sandbox"] }
-near-sandbox-utils = "0.8.0"
-near-chain-configs = { version = "0.20.0", optional = true }
->>>>>>> b5e90214
 
 [build-dependencies]
 near-sandbox-utils = "0.8.0"

[package]
name = "workspaces"
version = "0.1.1"
edition = "2018"
license = "MIT OR Apache-2.0"
readme = "README.md"
repository = "https://github.com/near/workspaces-rs"
description = """
Library for automating workflows and testing NEAR smart contracts.
"""

[dependencies]
async-trait = "0.1"
async-process = "1.3.0"
anyhow = "1.0"
base64 = "0.13"
borsh = "0.9"
cargo_metadata = { version = "0.14.2", optional = true }
chrono = "0.4.19"
dirs = "3.0.2"
hex = "0.4.2"
portpicker = "0.1.1"
rand = "0.8.4"
reqwest = { version = "0.11", features = ["json"] }
serde = "1.0"
serde_json = "1.0"
tokio = { version = "1", features = ["full"] }
tokio-retry = "0.3"
tracing = "0.1"
url = { version = "2.2.2", features = ["serde"] }

near-account-id = "0.12.0"
near-crypto = "0.12.0"
near-primitives = "0.12.0"
near-jsonrpc-primitives = "0.12.0"
near-jsonrpc-client = { version = "0.3.0", features = ["sandbox"] }
near-sandbox-utils = "0.1.2"

[build-dependencies]
near-sandbox-utils = "0.1.2"

[target.'cfg(unix)'.dependencies]
libc = "0.2"

[dev-dependencies]
borsh = "0.9"
near-units = "0.1.0"
test-log = { version = "0.2.8", default-features = false, features = ["trace"] }
tracing-subscriber = { version = "0.3.5", features = ["env-filter"] }

[features]
<<<<<<< HEAD
unstable = ["cargo_metadata"]
=======
default = ["install"]
install = []  # Install the sandbox binary during compile time
>>>>>>> 64bf467a
<|MERGE_RESOLUTION|>--- conflicted
+++ resolved
@@ -49,9 +49,6 @@
 tracing-subscriber = { version = "0.3.5", features = ["env-filter"] }
 
 [features]
-<<<<<<< HEAD
-unstable = ["cargo_metadata"]
-=======
 default = ["install"]
 install = []  # Install the sandbox binary during compile time
->>>>>>> 64bf467a
+unstable = ["cargo_metadata"]
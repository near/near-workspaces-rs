[package]
name = "workspaces"
version = "0.7.0"
edition = "2018"
license = "MIT OR Apache-2.0"
readme = "README.md"
repository = "https://github.com/near/workspaces-rs"
description = """
Library for automating workflows and testing NEAR smart contracts.
"""

[dependencies]
async-trait = "0.1"
base64 = "0.21"
borsh = "0.10"
bs58 = "0.5"
cargo_metadata = { version = "0.18", optional = true }
cargo-near = "0.3.1"
chrono = "0.4.19"
fs2 = "0.4"
rand = "0.8.4"
reqwest = { version = "0.11", features = ["json"] }
sha2 = "0.10"
serde = "1.0"
serde_json = "1.0"
json-patch = "1.0"
tempfile = "3.3"
thiserror = "1.0"
tokio = { version = "1", features = ["full"] }
tokio-retry = "0.3"
tracing = "0.1"
url = { version = "2.2.2", features = ["serde"] }

near-gas = { version = "0.2.3", features = ["serde", "borsh", "schemars"] }
near-sdk = { version = "4.1", optional = true }
near-account-id = "0.17"
near-crypto = "0.17"
near-primitives = "0.17"
near-jsonrpc-primitives = "0.17"
near-jsonrpc-client = { version = "0.6", features = ["sandbox"] }
<<<<<<< HEAD
near-sandbox-utils = { version = "0.6.3" }
near-chain-configs = { version = "0.17.0", optional = true }

[build-dependencies]
near-sandbox-utils = { version = "0.6.3" }
=======
near-sandbox-utils = "0.7.0"
near-chain-configs = { version = "0.17.0", optional = true }

[build-dependencies]
near-sandbox-utils = "0.7.0"
>>>>>>> 8e194242

[target.'cfg(unix)'.dependencies]
libc = "0.2"

[dev-dependencies]
anyhow = "1.0"
borsh = "0.10"
futures = "0.3"
near-units = "0.2.0"
near-sdk = "4.0.0"
test-log = { version = "0.2.8", default-features = false, features = ["trace"] }
tracing-subscriber = { version = "0.3.5", features = ["env-filter"] }

[features]
default = ["install", "interop_sdk"]
install = []                          # Install the sandbox binary during compile time
interop_sdk = ["near-sdk"]
unstable = ["cargo_metadata"]
experimental = ["near-chain-configs"]

[package.metadata.docs.rs]
features = ["unstable"]<|MERGE_RESOLUTION|>--- conflicted
+++ resolved
@@ -38,19 +38,11 @@
 near-primitives = "0.17"
 near-jsonrpc-primitives = "0.17"
 near-jsonrpc-client = { version = "0.6", features = ["sandbox"] }
-<<<<<<< HEAD
-near-sandbox-utils = { version = "0.6.3" }
-near-chain-configs = { version = "0.17.0", optional = true }
-
-[build-dependencies]
-near-sandbox-utils = { version = "0.6.3" }
-=======
 near-sandbox-utils = "0.7.0"
 near-chain-configs = { version = "0.17.0", optional = true }
 
 [build-dependencies]
 near-sandbox-utils = "0.7.0"
->>>>>>> 8e194242
 
 [target.'cfg(unix)'.dependencies]
 libc = "0.2"

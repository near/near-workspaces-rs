--- conflicted
+++ resolved
@@ -30,12 +30,8 @@
 tracing = "0.1"
 url = { version = "2.2.2", features = ["serde"] }
 
-<<<<<<< HEAD
-near-abi-client = { git = "https://github.com/shariffdev/near-abi-client-rs", branch = "chore/bump-workspaces" }
-near-gas = { version = "0.2.3", features = ["serde", "borsh", "schemars"] }
-=======
+near-abi-client = "0.1.1"
 near-gas = { version = "0.2.5", features = ["serde", "borsh", "schemars"] }
->>>>>>> bf32d738
 near-token = { version = "0.2.0", features = ["serde"] }
 near-sdk = { version = "5.0.0-alpha.2", optional = true }
 near-account-id = "1.0.0"

[package]
name = "near-workspaces"
version = "0.9.0"
edition = "2018"
license = "MIT OR Apache-2.0"
readme = "README.md"
repository = "https://github.com/near/near-workspaces-rs"
description = """
Library for automating workflows and testing NEAR smart contracts.
"""

[dependencies]
async-trait = "0.1"
base64 = "0.21"
borsh = "0.10"
bs58 = "0.5"
cargo_metadata = { version = "0.18", optional = true }
cargo-near = "0.3.1"
chrono = "0.4.19"
fs2 = "0.4"
rand = "0.8.4"
reqwest = { version = "0.11", features = ["json"] }
sha2 = "0.10"
serde = "1.0"
serde_json = "1.0"
json-patch = "1.0"
tempfile = "3.3"
thiserror = "1.0"
tokio = { version = "1", features = ["full"] }
tokio-retry = "0.3"
tracing = "0.1"
url = { version = "2.2.2", features = ["serde"] }

near-gas = { version = "0.2.3", features = ["serde", "borsh", "schemars"] }
near-token = { version = "0.2.0", features = ["serde"] }
near-sdk = { version = "4.1", optional = true }
near-account-id = "0.17"
near-crypto = "0.17"
near-primitives = "0.17"
near-jsonrpc-primitives = "0.17"
near-jsonrpc-client = { version = "0.6", features = ["sandbox"] }
<<<<<<< HEAD
near-sandbox-utils = "0.6.2"
near-abi-client = "0.1.0"
=======
near-sandbox-utils = "0.7.0"
>>>>>>> a2337e70
near-chain-configs = { version = "0.17.0", optional = true }

[build-dependencies]
near-sandbox-utils = "0.7.0"

[target.'cfg(unix)'.dependencies]
libc = "0.2"

[dev-dependencies]
anyhow = "1.0"
borsh = "0.10"
futures = "0.3"
near-sdk = "4.0.0"
test-log = { version = "0.2.8", default-features = false, features = ["trace"] }
tracing-subscriber = { version = "0.3.5", features = ["env-filter"] }

[features]
default = ["install", "interop_sdk"]
install = []                          # Install the sandbox binary during compile time
interop_sdk = ["near-sdk"]
unstable = ["cargo_metadata"]
experimental = ["near-chain-configs"]

[package.metadata.docs.rs]
features = ["unstable"]<|MERGE_RESOLUTION|>--- conflicted
+++ resolved
@@ -39,12 +39,8 @@
 near-primitives = "0.17"
 near-jsonrpc-primitives = "0.17"
 near-jsonrpc-client = { version = "0.6", features = ["sandbox"] }
-<<<<<<< HEAD
-near-sandbox-utils = "0.6.2"
 near-abi-client = "0.1.0"
-=======
 near-sandbox-utils = "0.7.0"
->>>>>>> a2337e70
 near-chain-configs = { version = "0.17.0", optional = true }
 
 [build-dependencies]

# Changelog

## [Unreleased]

### Added

- RPC API Keys used to interact with services such as Pagoda Console.
- [Import a couple functions over from near_crypto for PublicKey](https://github.com/near/workspaces-rs/pull/265)
  - Impl `Ord`, `PartialOrd`, `Hash`, `BorshSerialize`, `BorshDeserialize`, `Display`, and `FromStr` for `PublicKey`
    - NOTE: Borsh bytes format is the same as near-sdk, where it is in the form of [bytes_len, key_type, key_data..]
  - Added `PublicKey::{empty, len, key_data}`
  - Impl `Display` for `SecretKey`.
  - more docs were added to both `SecretKey` and `PublicKey`.
  - Impl `Display`, `FromStr`, `TryFrom<u8>` for `KeyType`.
- [Added `TryFrom<near_sdk::PublicKey>` for `workspaces::PublicKey`](https://github.com/near/workspaces-rs/pull/267)
  - Added `KeyType::len` and `PublicKey::try_from_bytes`
<<<<<<< HEAD
- [Added API for measuring gas](https://github.com/near/workspaces-rs/pull/284)
  - Added `GasMeter` type that can be used to measure gas usage for transaction(s).
=======
- [Added experimental apis from near-sdk-rs](https://github.com/near/near-workspaces-rs/pull/285), available under the **experimental** flag.
  - Methods added are: EXPERIMENTAL_changes_in_block, EXPERIMENTAL_changes, EXPERIMENTAL_genesis_config, EXPERIMENTAL_protocol_config, EXPERIMENTAL_receipt, EXPERIMENTAL_tx_status, EXPERIMENTAL_validators_ordered
- [Added Worker::patch to patch account, keys, code, and state in a generic builder](https://github.com/near/near-workspaces-rs/pull/291)
  - Added `Worker::patch` and `PatchTransaction` that provide builders for patching accounts, keys, code, and state.
  - Added `AccountDetails` and `AccountDetailsPatch` which hold the state of the patch.
>>>>>>> bc208e91

### Changed

- [`Transaction::transact_async` no longer has a lifetime parameter to make it easier to use](https://github.com/near/workspaces-rs/pull/249)
- [Improved error message on calling a json on a void function](https://github.com/near/near-workspaces-rs/pull/286)
- [Removed serde-arbitrary-precision feature in examples](https://github.com/near/near-workspaces-rs/pull/287)

### Fixed

- [Upgraded to Rust Stable Toolchain](https://github.com/near/near-workspaces-rs/commit/8d93197d06aee2a426b6da99e270ce1658c2cd4f). Deprecates requirement of only using rustc-1.69 and lower.
- [Run `neard` on `localhost` instead of `0.0.0.0` to prevent firewall popups on MacOS](https://github.com/near/workspaces-rs/issues/276)

## [0.7.0]

### Added

- [`view_*` asynchronous builders have been added which provides being able to query from a specific block hash or block height](https://github.com/near/workspaces-rs/pull/218)
- [`{CallTransaction, Transaction}::transact_async` for performing transactions without directly having to wait for it complete it on chain](https://github.com/near/workspaces-rs/pull/222)
- [`view_chunk` added for querying into chunk related info on the network.](https://github.com/near/workspaces-rs/pull/234)
  - Adds `Chunk` and `ChunkHeader` type to reference specific chunk info.
- [`Error::{simple, message, custom}` are now public and usable for custom errors](https://github.com/near/workspaces-rs/pull/224)

### Changed

- [Apart of the changes from adding `view_*` async builders, we have a couple breaking changes to the `view_*` functions](https://github.com/near/workspaces-rs/pull/218):
  - `{Account, Contract, Worker}::view_state` moved `prefix` parameter into builder. i.e.
    ```
    worker.view_state("account_id", Some(prefix)).await?;
    // is now
    worker.view_state("account_id")
        .prefix(prefix)
        .await?;
    // if prefix was `None`, then simply delete the None argument.
    ```
  - `view` function changed to be a builder, and no longer take in `args` as a parameter. It instead has been moved to the builder side.
  - Changed `Worker::view_latest_block` to `Worker::view_block` as the default behavior is equivalent.
  - `operations::Function` type no longer takes a lifetime parameter.
  - `operations::CallTransaction` type takes one less lifetime parameter.
- [`Worker::call` signature changed to be more in line with `view_*` async builders. It will now return a builder like `{Account, Contract}::call`](https://github.com/near/workspaces-rs/pull/245)
  - This `call` no longer accepts `Contract` since that was not as accessible. Instead a `InMemorySigner` is now required to sign transactions (which can be retrieved from `{Account, Contract}::signer` or `InMemorySigner::{from_secret_key, from_file}`).
  - `{Account, Contract}::signer` now exposed.

### Fixed

- [Changed the docs to reflect proper size of of rate limits on near.org RPC](https://github.com/near/workspaces-rs/pull/219)
- [Cached nonces now are per account-id and public-key instead of just public-key](https://github.com/near/workspaces-rs/pull/231)
  - this didn't matter if only one KeyPair was being used per account, but could be problematic when there were multiple KeyPairs per account utilizing the same nonces.
- [Error message context wasn't being exposed properly by sandbox, so this fixed it](https://github.com/near/workspaces-rs/pull/236)

## [0.6.1]

### Fixed

- Fixed query variant error when supply invalid function name or arguments: https://github.com/near/workspaces-rs/pull/239

## [0.6.0]

### Added

- `Account::view` API exposed: https://github.com/near/workspaces-rs/pull/202

### Changed

- Unstable `compile_project` uses new the workspaces errors: https://github.com/near/workspaces-rs/pull/204
- `ValueOrReceiptId::Value(String)` changed to `ValueOrReceiptId::Value(Value)`: https://github.com/near/workspaces-rs/pull/208
  - `Value` type offers convenient APIs like `raw_bytes`, `json`, and `borsh` like one would find from a `ExecutionFinalResult`.
- internal dependencies like near-jsonrpc-client upgraded to 0.4.0 from 0.4.0-beta: https://github.com/near/workspaces-rs/pull/210
  - Note, the RNG for `SecretKey::{from_random, from_seed}(KeyType::SECP256K1, ...)` has been changed as well, and will produce different keys than before.

### Fixed

- `docs.rs` now shows `unstable` feature flag: https://github.com/near/workspaces-rs/pull/198
- No longer orphaning sandbox processes on early termination of tests: https://github.com/near/workspaces-rs/pull/205
- Fixed sandbox colliding installs: https://github.com/near/workspaces-rs/pull/211
- sandbox no longer spamming stats logs: https://github.com/near/workspaces-rs/pull/213

## [0.5.0]

### Added

- Error handling with opaque `workspaces::error::Error` type: https://github.com/near/workspaces-rs/pull/149
- Require `#[must_use]` on the Execution value returned by `transact()`: https://github.com/near/workspaces-rs/pull/150
  - Added `ExecutionFinalResult`, `ExecutionResult`, `ExecutionSuccess` and `ExecutionFailure` types
  - Added `into_result()` to easily handle `#[must_use] ExecutionFinalResult`
  - Added `unwrap()` to not care about Err variant in `ExecutionResult`s

### Changed

- Renamed CallExecution\* types: https://github.com/near/workspaces-rs/pull/150
  - Renamed ` CallExecution`` to  `Execution`
  - Renamed `CallExecutionDetails` to `ExecutionFinalResult`
- `args_json` and `args_borsh` no longer return `Result`s and are deferred till later when `transact()`ed: https://github.com/near/workspaces-rs/pull/149
- API changes from removing `worker` parameter from function calls: https://github.com/near/workspaces-rs/pull/181
  - `Account::from_file` function signature change, requiring a `&worker` to be passed in.
  - `workspaces::prelude::*` import no longer necessary, where we no longer able to import `workspaces::prelude::DevAccountDeployer` directly.

### Removed

- Removed impls from exection result: https://github.com/near/workspaces-rs/pull/150
  - Removed `impl<T> From<CallExecution<T>> for Result<T>`
  - Removed `impl From<FinalExecutionOutcomeView> for CallExecutionDetails`
- No longer require `worker` to be passed in for each transaction: https://github.com/near/workspaces-rs/pull/181

### Fixed

- Gas estimation issue resolved with latest sandbox node (Aug 29, 2022): https://github.com/near/workspaces-rs/pull/188
- Fixed parallel tests, where calling into the same contract would require waiting on a previous call: https://github.com/near/workspaces-rs/pull/173

## [0.4.1] - 2022-08-16

### Added

- Derive `Eq` on `AccountDetails` type: https://github.com/near/workspaces-rs/pull/177/files

### Fixed

- Fix macOS non-deterministic overflow error when starting up sandbox: https://github.com/near/workspaces-rs/pull/179

## [0.4.0] - 2022-07-20

### Added

- Mac M1 Support: https://github.com/near/workspaces-rs/pull/169
- Added `Account::secret_key` to grab the account's secret key: https://github.com/near/workspaces-rs/pull/144
- `Debug`/`Clone` impls for `Account`/`Contract`, and `Debug` for `Worker`: https://github.com/near/workspaces-rs/pull/167
- `ExecutionOutcome::tokens_burnt` is now available: https://github.com/near/workspaces-rs/pull/168

### Fixed

- internally no longer creating a new RPC client per call: https://github.com/near/workspaces-rs/pull/154
- upped near dependencies to fix transitive vulnerabilities: https://github.com/near/workspaces-rs/pull/169

### Changed

- Default sandbox version is now using commit hash master/13a66dda709a4148f6395636914dca2a55df1390 (July 18, 2022): https://github.com/near/workspaces-rs/pull/169

## [0.3.1] - 2022-06-20

### Added

- Raw bytes API similar to `json`/`borsh` calls: https://github.com/near/workspaces-rs/pull/133/files
- Expose `types` module and added `SecretKey` creation: https://github.com/near/workspaces-rs/pull/139

### Fixed

- If sandbox gets started multiple times, short circuit it early on: https://github.com/near/workspaces-rs/pull/135
- Fix short timeouts on connecting to RPC for macos with custom env variable to specify timeout if needed: https://github.com/near/workspaces-rs/pull/143

## [0.3.0] - 2022-05-10

### Added

- Added betanet support https://github.com/near/workspaces-rs/pull/116

### Changed

- Updated default sandbox version to `97c0410de519ecaca369aaee26f0ca5eb9e7de06` commit of nearcore to include 1.26 protocol changes https://github.com/near/workspaces-rs/pull/134

- Exposed `CallExecutionDetails::raw_bytes` API: https://github.com/near/workspaces-rs/pull/133

## [0.2.1] - 2022-04-12

### Added

- Added more docs to top level or exposed types/functions: https://github.com/near/workspaces-rs/pull/115

### Fixed

- Fix `docs.rs` builds failing on sandbox install: https://github.com/near/workspaces-rs/pull/115

## [0.2.0] - 2022-04-05

### Added

- Time-traveling - the ability to go forwards in block height within tests. This allows to test time specific data changing within contracts: https://github.com/near/workspaces-rs/pull/73
- Credentials created from account/contract creation are now allowed to be stored and specified by users. https://github.com/near/workspaces-rs/pull/98
- [Unstable] Allow users to compile contract projects within tests without having to manually go through this step. https://github.com/near/workspaces-rs/pull/77
- Batch transactions or transactions with multiple actions are now possible. https://github.com/near/workspaces-rs/pull/72
- Sandbox node (nearcore binary) logs are now suppressed and can be re-enabled if desired. https://github.com/near/workspaces-rs/pull/85
- Results now expose logs, receipts, and transaction outcome values. https://github.com/near/workspaces-rs/pull/70
- Convenience methods `Worker::view_code`, `Worker::view_latest_block`, `Worker::view_account`, `Account::view_account`, `Contract::view_account`, `Contract::view_code` now available. https://github.com/near/workspaces-rs/pull/82
- Improve error handling. If a transaction fails, this error will now be apart of the `Result` return initially. https://github.com/near/workspaces-rs/pull/83
- Added `tracing` logging to internal code and examples. https://github.com/near/workspaces-rs/pull/55 and https://github.com/near/workspaces-rs/pull/75
- Convenient `CallExecutionDetails::{is_success, is_failure}` for testing outcomes of transactions. https://github.com/near/workspaces-rs/pull/58
- Added `mainnet_archival` and `testnet_archival`, where `ref-finance` example now uses `mainnet_archival`. https://github.com/near/workspaces-rs/pull/57 and https://github.com/near/workspaces-rs/pull/94

### Changed

- key type for `patch_state` now a slice and no longer require `StoreKey`. https://github.com/near/workspaces-rs/pull/109
- Reorganized imports internally for better maintainability. https://github.com/near/workspaces-rs/pull/102
- No longer running into non-deterministic query failures if RPC isn't available, but this is a breaking API. All `workspaces::{sandbox, testnet, mainnet}` now require `.await?` at the end. https://github.com/near/workspaces-rs/pull/99
- TLA trait no longer apart of all networks -- only dev-networks (sandbox, testnet). https://github.com/near/workspaces-rs/pull/101
- Retry times have now been shorten and should take a maximum of 1 second. https://github.com/near/workspaces-rs/pull/92
- doc builds on [docs.rs](https://docs.rs) has now been fixed. https://github.com/near/workspaces-rs/pull/90
- `patch_state` now takes in slices. https://github.com/near/workspaces-rs/pull/80 and https://github.com/near/workspaces-rs/pull/79
- Make `access_key` call do optimistic queries which led to better retry times. https://github.com/near/workspaces-rs/pull/60
- Functions no longer take in owned but referenced `AccountId`s now. https://github.com/near/workspaces-rs/pull/52

### Removed

- Empty JSON array is no longer a valid default argument supplied to transactions. Recommended to supply empty `{}` in the case of JSON if all function arguments in the contract are optional types. https://github.com/near/workspaces-rs/pull/84

## [0.1.1] - 2021-01-24

### Changed

- Fix race condition when installing sandbox and running multiples tests at the same time. https://github.com/near/workspaces-rs/pull/46

[unreleased]: https://github.com/near/workspaces-rs/compare/0.7.0...HEAD
[0.7.0]: https://github.com/near/workspaces-rs/compare/0.6.1...0.7.0
[0.6.1]: https://github.com/near/workspaces-rs/compare/0.6.0...0.6.1
[0.6.0]: https://github.com/near/workspaces-rs/compare/0.5.0...0.6.0
[0.5.0]: https://github.com/near/workspaces-rs/compare/0.4.1...0.5.0
[0.4.1]: https://github.com/near/workspaces-rs/compare/0.4.0...0.4.1
[0.4.0]: https://github.com/near/workspaces-rs/compare/0.3.1...0.4.0
[0.3.1]: https://github.com/near/workspaces-rs/compare/0.3.0...0.3.1
[0.3.0]: https://github.com/near/workspaces-rs/compare/0.2.1...0.3.0
[0.2.1]: https://github.com/near/workspaces-rs/compare/0.2.0...0.2.1
[0.2.0]: https://github.com/near/workspaces-rs/compare/0.1.1...0.2.0
[0.1.1]: https://github.com/near/workspaces-rs/compare/0.1.0...0.1.1
[0.1.0]: https://github.com/near/workspaces-rs/releases/tag/0.1.0<|MERGE_RESOLUTION|>--- conflicted
+++ resolved
@@ -14,16 +14,13 @@
   - Impl `Display`, `FromStr`, `TryFrom<u8>` for `KeyType`.
 - [Added `TryFrom<near_sdk::PublicKey>` for `workspaces::PublicKey`](https://github.com/near/workspaces-rs/pull/267)
   - Added `KeyType::len` and `PublicKey::try_from_bytes`
-<<<<<<< HEAD
-- [Added API for measuring gas](https://github.com/near/workspaces-rs/pull/284)
-  - Added `GasMeter` type that can be used to measure gas usage for transaction(s).
-=======
 - [Added experimental apis from near-sdk-rs](https://github.com/near/near-workspaces-rs/pull/285), available under the **experimental** flag.
   - Methods added are: EXPERIMENTAL_changes_in_block, EXPERIMENTAL_changes, EXPERIMENTAL_genesis_config, EXPERIMENTAL_protocol_config, EXPERIMENTAL_receipt, EXPERIMENTAL_tx_status, EXPERIMENTAL_validators_ordered
 - [Added Worker::patch to patch account, keys, code, and state in a generic builder](https://github.com/near/near-workspaces-rs/pull/291)
   - Added `Worker::patch` and `PatchTransaction` that provide builders for patching accounts, keys, code, and state.
   - Added `AccountDetails` and `AccountDetailsPatch` which hold the state of the patch.
->>>>>>> bc208e91
+- [Added API for measuring gas](https://github.com/near/workspaces-rs/pull/284)
+  - Added `GasMeter` type that can be used to measure gas usage for transaction(s).
 
 ### Changed
 
